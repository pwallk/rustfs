--- conflicted
+++ resolved
@@ -55,7 +55,6 @@
 use ecstore::store_api::PutObjReader;
 use ecstore::store_api::StorageAPI;
 // use ecstore::store_api::RESERVED_METADATA_PREFIX;
-<<<<<<< HEAD
 use ecstore::bucket::lifecycle::bucket_lifecycle_ops::validate_transition_tier;
 use ecstore::bucket::utils::serialize;
 use ecstore::cmd::bucket_replication::ReplicationStatusType;
@@ -63,9 +62,6 @@
 use ecstore::store_api::RESERVED_METADATA_PREFIX_LOWER;
 use futures::pin_mut;
 use futures::{Stream, StreamExt};
-=======
-use futures::StreamExt;
->>>>>>> dc933987
 use http::HeaderMap;
 use lazy_static::lazy_static;
 use policy::auth;
@@ -1070,13 +1066,13 @@
         // warn!("dsc {}", &dsc.replicate_any().clone());
         if dsc.replicate_any() {
             if let Some(metadata) = opts.user_defined.as_mut() {
-                let k = format!("{}{}", RESERVED_METADATA_PREFIX_LOWER, "replication-timestamp");
-                let now: DateTime<Utc> = Utc::now();
-                let formatted_time = now.to_rfc3339();
-                metadata.insert(k, formatted_time);
-                let k = format!("{}{}", RESERVED_METADATA_PREFIX_LOWER, "replication-status");
-                metadata.insert(k, dsc.pending_status());
-            }
+            let k = format!("{}{}", RESERVED_METADATA_PREFIX_LOWER, "replication-timestamp");
+            let now: DateTime<Utc> = Utc::now();
+            let formatted_time = now.to_rfc3339();
+            metadata.insert(k, formatted_time);
+            let k = format!("{}{}", RESERVED_METADATA_PREFIX_LOWER, "replication-status");
+            metadata.insert(k, dsc.pending_status());
+        }
         }
 
         let obj_info = store
