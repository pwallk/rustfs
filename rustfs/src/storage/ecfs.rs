--- conflicted
+++ resolved
@@ -5,22 +5,15 @@
 use crate::auth::get_condition_values;
 use crate::error::ApiError;
 use crate::storage::access::ReqInfo;
-<<<<<<< HEAD
 use crate::storage::options::copy_dst_opts;
 use crate::storage::options::copy_src_opts;
 use crate::storage::options::{extract_metadata_from_mime, get_opts};
-=======
->>>>>>> cecde068
 use api::query::Context;
 use api::query::Query;
 use api::server::dbms::DatabaseManagerSystem;
 use bytes::Bytes;
-<<<<<<< HEAD
-=======
 use chrono::DateTime;
 use chrono::Utc;
-use common::error::Result;
->>>>>>> cecde068
 use datafusion::arrow::csv::WriterBuilder as CsvWriterBuilder;
 use datafusion::arrow::json::WriterBuilder as JsonWriterBuilder;
 use datafusion::arrow::json::writer::JsonArray;
@@ -37,14 +30,10 @@
 use ecstore::bucket::tagging::decode_tags;
 use ecstore::bucket::tagging::encode_tags;
 use ecstore::bucket::versioning_sys::BucketVersioningSys;
-<<<<<<< HEAD
-use ecstore::error::StorageError;
-=======
 use ecstore::cmd::bucket_replication::get_must_replicate_options;
 use ecstore::cmd::bucket_replication::must_replicate;
 use ecstore::cmd::bucket_replication::schedule_replication;
-use ecstore::io::READ_BUFFER_SIZE;
->>>>>>> cecde068
+use ecstore::error::StorageError;
 use ecstore::new_object_layer_fn;
 use ecstore::set_disk::DEFAULT_READ_BUFFER_SIZE;
 use ecstore::store_api::BucketOptions;
@@ -57,13 +46,11 @@
 use ecstore::store_api::ObjectOptions;
 use ecstore::store_api::ObjectToDelete;
 use ecstore::store_api::PutObjReader;
-<<<<<<< HEAD
-=======
 use ecstore::store_api::StorageAPI;
 // use ecstore::store_api::RESERVED_METADATA_PREFIX;
->>>>>>> cecde068
+use ecstore::cmd::bucket_replication::ReplicationStatusType;
+use ecstore::cmd::bucket_replication::ReplicationType;
 use ecstore::store_api::RESERVED_METADATA_PREFIX_LOWER;
-use ecstore::store_api::StorageAPI;
 use ecstore::utils::path::path_join_buf;
 use ecstore::utils::xml;
 use ecstore::xhttp;
@@ -106,13 +93,6 @@
 use transform_stream::AsyncTryStream;
 use uuid::Uuid;
 
-use crate::storage::error::to_s3_error;
-use crate::storage::options::copy_dst_opts;
-use crate::storage::options::copy_src_opts;
-use crate::storage::options::{extract_metadata_from_mime, get_opts};
-use ecstore::cmd::bucket_replication::ReplicationStatusType;
-use ecstore::cmd::bucket_replication::ReplicationType;
-
 macro_rules! try_ {
     ($result:expr) => {
         match $result {
@@ -1801,7 +1781,7 @@
             Ok((cfg, _created)) => Some(cfg),
             Err(err) => {
                 error!("get_replication_config err {:?}", err);
-                return Err(to_s3_error(err));
+                return Err(ApiError::from(err).into());
             }
         };
 
@@ -2281,11 +2261,11 @@
         };
 
         // check object lock
-        let _ = metadata_sys::get_object_lock_config(&bucket).await.map_err(to_s3_error)?;
+        let _ = metadata_sys::get_object_lock_config(&bucket).await.map_err(ApiError::from)?;
 
         let opts: ObjectOptions = get_opts(&bucket, &key, version_id, None, &req.headers)
             .await
-            .map_err(to_s3_error)?;
+            .map_err(ApiError::from)?;
 
         let object_info = store.get_object_info(&bucket, &key, &opts).await.map_err(|e| {
             error!("get_object_info failed, {}", e.to_string());
@@ -2329,7 +2309,7 @@
         };
 
         // check object lock
-        let _ = metadata_sys::get_object_lock_config(&bucket).await.map_err(to_s3_error)?;
+        let _ = metadata_sys::get_object_lock_config(&bucket).await.map_err(ApiError::from)?;
 
         // TODO: check allow
 
@@ -2352,7 +2332,7 @@
 
         let mut opts: ObjectOptions = get_opts(&bucket, &key, version_id, None, &req.headers)
             .await
-            .map_err(to_s3_error)?;
+            .map_err(ApiError::from)?;
         opts.eval_metadata = Some(eval_metadata);
 
         store.put_object_metadata(&bucket, &key, &opts).await.map_err(|e| {
