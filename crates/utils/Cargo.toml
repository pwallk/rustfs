--- conflicted
+++ resolved
@@ -7,22 +7,18 @@
 version.workspace = true
 
 [dependencies]
-base64-simd= { workspace = true , optional = true}
+base64-simd = { workspace = true, optional = true }
 blake3 = { workspace = true, optional = true }
 crc32fast.workspace = true
-hex-simd= { workspace = true , optional = true}
+hex-simd = { workspace = true, optional = true }
 highway = { workspace = true, optional = true }
-lazy_static= { workspace = true , optional = true}
+lazy_static = { workspace = true, optional = true }
 local-ip-address = { workspace = true, optional = true }
-<<<<<<< HEAD
 rustfs-config = { workspace = true, features = ["constants"] }
-=======
 md-5 = { workspace = true, optional = true }
-netif= { workspace = true , optional = true}
+netif = { workspace = true, optional = true }
 nix = { workspace = true, optional = true }
-regex= { workspace = true, optional = true }
-rustfs-config = { workspace = true }
->>>>>>> 450db143
+regex = { workspace = true, optional = true }
 rustls = { workspace = true, optional = true }
 rustls-pemfile = { workspace = true, optional = true }
 rustls-pki-types = { workspace = true, optional = true }
@@ -32,16 +28,16 @@
 tempfile = { workspace = true, optional = true }
 tokio = { workspace = true, optional = true, features = ["io-util", "macros"] }
 tracing = { workspace = true }
-url = { workspace = true , optional = true}
-flate2 = { workspace = true , optional = true}
-brotli = { workspace = true , optional = true}
-zstd =  { workspace = true , optional = true}
-snap =  { workspace = true , optional = true}
-lz4 = { workspace = true , optional = true}
+url = { workspace = true, optional = true }
+flate2 = { workspace = true, optional = true }
+brotli = { workspace = true, optional = true }
+zstd = { workspace = true, optional = true }
+snap = { workspace = true, optional = true }
+lz4 = { workspace = true, optional = true }
 
 [dev-dependencies]
 tempfile = { workspace = true }
-rand = {workspace = true}
+rand = { workspace = true }
 
 [target.'cfg(windows)'.dependencies]
 winapi = { workspace = true, optional = true, features = ["std", "fileapi", "minwindef", "ntdef", "winnt"] }
@@ -53,13 +49,13 @@
 default = ["ip"]  # features that are enabled by default
 ip = ["dep:local-ip-address"]  # ip characteristics and their dependencies
 tls = ["dep:rustls", "dep:rustls-pemfile", "dep:rustls-pki-types"]  # tls characteristics and their dependencies
-net = ["ip","dep:url", "dep:netif", "dep:lazy_static"]  # empty network features
+net = ["ip", "dep:url", "dep:netif", "dep:lazy_static"]  # empty network features
 io = ["dep:tokio"]
 path = []
-compress =["dep:flate2","dep:brotli","dep:snap","dep:lz4","dep:zstd"]
-string = ["dep:regex","dep:lazy_static"]
-crypto = ["dep:base64-simd","dep:hex-simd"]
+compress = ["dep:flate2", "dep:brotli", "dep:snap", "dep:lz4", "dep:zstd"]
+string = ["dep:regex", "dep:lazy_static"]
+crypto = ["dep:base64-simd", "dep:hex-simd"]
 hash = ["dep:highway", "dep:md-5", "dep:sha2", "dep:blake3", "dep:serde", "dep:siphasher"]
 os = ["dep:nix", "dep:tempfile", "winapi"]  # operating system utilities
 integration = []  # integration test features
-full = ["ip", "tls", "net", "io","hash", "os", "integration","path","crypto", "string","compress"]  # all features+full = ["ip", "tls", "net", "io", "hash", "os", "integration", "path", "crypto", "string", "compress"]  # all features