--- conflicted
+++ resolved
@@ -50,68 +50,4 @@
 pub use logger::Logger;
 pub use logger::{get_global_logger, init_global_logger, start_logger};
 pub use logger::{log_debug, log_error, log_info, log_trace, log_warn, log_with_context};
-<<<<<<< HEAD
-use std::sync::Arc;
-pub use system::{init_process_observer, init_process_observer_for_pid};
-pub use telemetry::init_telemetry;
-use tokio::sync::Mutex;
-use tracing::{error, info};
-
-pub use metrics::request::*;
-
-/// Initialize the observability module
-///
-/// # Parameters
-/// - `config`: Configuration information
-///
-/// # Returns
-/// A tuple containing the logger and the telemetry guard
-///
-/// # Example
-/// ```no_run
-/// use rustfs_obs::{AppConfig, init_obs};
-///
-/// # #[tokio::main]
-/// # async fn main() {
-/// let config = AppConfig::default();
-/// let (logger, guard) = init_obs(config).await;
-/// # }
-/// ```
-pub async fn init_obs(config: AppConfig) -> (Arc<Mutex<Logger>>, telemetry::OtelGuard) {
-    let guard = init_telemetry(&config.observability);
-    let sinks = sinks::create_sinks(&config).await;
-    let logger = init_global_logger(&config, sinks).await;
-    let obs_config = config.observability.clone();
-    tokio::spawn(async move {
-        let result = InitLogStatus::init_start_log(&obs_config).await;
-        match result {
-            Ok(_) => {
-                info!("Logger initialized successfully");
-            }
-            Err(e) => {
-                error!("Failed to initialize logger: {}", e);
-            }
-        }
-    });
-
-    (logger, guard)
-}
-
-/// Get the global logger instance
-/// This function returns a reference to the global logger instance.
-///
-/// # Returns
-/// A reference to the global logger instance
-///
-/// # Example
-/// ```no_run
-/// use rustfs_obs::get_logger;
-///
-/// let logger = get_logger();
-/// ```
-pub fn get_logger() -> &'static Arc<Mutex<Logger>> {
-    get_global_logger()
-}
-=======
-pub use system::SystemObserver;
->>>>>>> 541b812b
+pub use system::SystemObserver;