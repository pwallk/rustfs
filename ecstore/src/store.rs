#![allow(clippy::map_entry)]
use crate::{
    bucket_meta::BucketMetadata,
<<<<<<< HEAD
    disk::{
        endpoint::EndpointType, error::DiskError, new_disk, DeleteOptions, DiskOption, DiskStore, WalkDirOptions,
        BUCKET_META_PREFIX, RUSTFS_META_BUCKET,
    },
=======
    disk::{error::DiskError, new_disk, DiskOption, DiskStore, WalkDirOptions, BUCKET_META_PREFIX, RUSTFS_META_BUCKET},
>>>>>>> cef6a583
    endpoints::{EndpointServerPools, SetupType},
    error::{Error, Result},
    peer::S3PeerSys,
    sets::Sets,
    storage_class::default_partiy_count,
    store_api::{
        BucketInfo, BucketOptions, CompletePart, DeleteBucketOptions, DeletedObject, GetObjectReader, HTTPRangeSpec,
        ListObjectsInfo, ListObjectsV2Info, MakeBucketOptions, MultipartUploadResult, ObjectInfo, ObjectOptions, ObjectToDelete,
        PartInfo, PutObjReader, StorageAPI,
    },
    store_init, utils,
};
use backon::{ExponentialBuilder, Retryable};
use common::globals::{GLOBAL_Local_Node_Name, GLOBAL_Rustfs_Host, GLOBAL_Rustfs_Port};
use futures::future::join_all;
use http::HeaderMap;
use s3s::{dto::StreamingBlob, Body};
use std::{
    collections::{HashMap, HashSet},
    sync::Arc,
    time::Duration,
};
use time::OffsetDateTime;
use tokio::sync::Semaphore;
use tokio::{fs, sync::RwLock};
use tracing::{debug, info};
use uuid::Uuid;

use lazy_static::lazy_static;

lazy_static! {
    pub static ref GLOBAL_IsErasure: RwLock<bool> = RwLock::new(false);
    pub static ref GLOBAL_IsDistErasure: RwLock<bool> = RwLock::new(false);
    pub static ref GLOBAL_IsErasureSD: RwLock<bool> = RwLock::new(false);
}

pub async fn update_erasure_type(setup_type: SetupType) {
    let mut is_erasure = GLOBAL_IsErasure.write().await;
    *is_erasure = setup_type == SetupType::Erasure;

    let mut is_dist_erasure = GLOBAL_IsDistErasure.write().await;
    *is_dist_erasure = setup_type == SetupType::DistErasure;

    if *is_dist_erasure {
        *is_erasure = true
    }

    let mut is_erasure_sd = GLOBAL_IsErasureSD.write().await;
    *is_erasure_sd = setup_type == SetupType::ErasureSD;
}

type TypeLocalDiskSetDrives = Vec<Vec<Vec<Option<DiskStore>>>>;

lazy_static! {
    pub static ref GLOBAL_LOCAL_DISK_MAP: Arc<RwLock<HashMap<String, Option<DiskStore>>>> = Arc::new(RwLock::new(HashMap::new()));
    pub static ref GLOBAL_LOCAL_DISK_SET_DRIVES: Arc<RwLock<TypeLocalDiskSetDrives>> = Arc::new(RwLock::new(Vec::new()));
}

pub async fn find_local_disk(disk_path: &String) -> Option<DiskStore> {
    let disk_path = match fs::canonicalize(disk_path).await {
        Ok(disk_path) => disk_path,
        Err(_) => return None,
    };

    let disk_map = GLOBAL_LOCAL_DISK_MAP.read().await;

    let path = disk_path.to_string_lossy().to_string();
    if disk_map.contains_key(&path) {
        let a = disk_map[&path].as_ref().cloned();

        return a;
    }
    None
}

pub async fn all_local_disk_path() -> Vec<String> {
    let disk_map = GLOBAL_LOCAL_DISK_MAP.read().await;
    disk_map.keys().cloned().collect()
}

pub async fn all_local_disk() -> Vec<DiskStore> {
    let disk_map = GLOBAL_LOCAL_DISK_MAP.read().await;
    disk_map
        .values()
        .filter(|v| v.is_some())
        .map(|v| v.as_ref().unwrap().clone())
        .collect()
}

// init_local_disks 初始化本地磁盘，server启动前必须初始化成功
pub async fn init_local_disks(endpoint_pools: EndpointServerPools) -> Result<()> {
    let opt = &DiskOption {
        cleanup: true,
        health_check: true,
    };

    let mut global_set_drives = GLOBAL_LOCAL_DISK_SET_DRIVES.write().await;
    for pool_eps in endpoint_pools.as_ref().iter() {
        let mut set_count_drives = Vec::with_capacity(pool_eps.set_count);
        for _ in 0..pool_eps.set_count {
            set_count_drives.push(vec![None; pool_eps.drives_per_set]);
        }

        global_set_drives.push(set_count_drives);
    }

    let mut global_local_disk_map = GLOBAL_LOCAL_DISK_MAP.write().await;

    for pool_eps in endpoint_pools.as_ref().iter() {
        let mut set_drives = HashMap::new();
        for ep in pool_eps.endpoints.as_ref().iter() {
            if !ep.is_local {
                continue;
            }

            let disk = new_disk(ep, opt).await?;

            let path = disk.path().to_string_lossy().to_string();

            global_local_disk_map.insert(path, Some(disk.clone()));

            set_drives.insert(ep.disk_idx, Some(disk.clone()));

            if ep.pool_idx.is_some() && ep.set_idx.is_some() && ep.disk_idx.is_some() {
                global_set_drives[ep.pool_idx.unwrap()][ep.set_idx.unwrap()][ep.disk_idx.unwrap()] = Some(disk.clone());
            }
        }
    }

    Ok(())
}

lazy_static! {
    pub static ref GLOBAL_OBJECT_API: Arc<RwLock<Option<ECStore>>> = Arc::new(RwLock::new(None));
    pub static ref GLOBAL_LOCAL_DISK: Arc<RwLock<Vec<Option<DiskStore>>>> = Arc::new(RwLock::new(Vec::new()));
}

pub fn new_object_layer_fn() -> Arc<RwLock<Option<ECStore>>> {
    GLOBAL_OBJECT_API.clone()
}

async fn set_object_layer(o: ECStore) {
    let mut global_object_api = GLOBAL_OBJECT_API.write().await;
    *global_object_api = Some(o);
}

#[derive(Debug)]
pub struct ECStore {
    pub id: uuid::Uuid,
    // pub disks: Vec<DiskStore>,
    pub disk_map: HashMap<usize, Vec<Option<DiskStore>>>,
    pub pools: Vec<Arc<Sets>>,
    pub peer_sys: S3PeerSys,
    // pub local_disks: Vec<DiskStore>,
}

impl ECStore {
    #[allow(clippy::new_ret_no_self)]
    pub async fn new(_address: String, endpoint_pools: EndpointServerPools) -> Result<()> {
        // let layouts = DisksLayout::try_from(endpoints.as_slice())?;

        let mut deployment_id = None;

        // let (endpoint_pools, _) = EndpointServerPools::create_server_endpoints(address.as_str(), &layouts)?;

        let mut pools = Vec::with_capacity(endpoint_pools.as_ref().len());
        let mut disk_map = HashMap::with_capacity(endpoint_pools.as_ref().len());

        let first_is_local = endpoint_pools.first_local();

        let mut local_disks = Vec::new();

<<<<<<< HEAD
        init_local_peer(
            &endpoint_pools,
            &GLOBAL_Rustfs_Host.read().await.to_string(),
            &GLOBAL_Rustfs_Port.read().await.to_string(),
        )
        .await;

        info!("endpoint_pools: {:?}", endpoint_pools);
=======
        debug!("endpoint_pools: {:?}", endpoint_pools);
>>>>>>> cef6a583

        for (i, pool_eps) in endpoint_pools.as_ref().iter().enumerate() {
            // TODO: read from config parseStorageClass
            let partiy_count = default_partiy_count(pool_eps.drives_per_set);

            // validate_parity(partiy_count, pool_eps.drives_per_set)?;

            let (disks, errs) = crate::store_init::init_disks(
                &pool_eps.endpoints,
                &DiskOption {
                    cleanup: true,
                    health_check: true,
                },
            )
            .await;

            DiskError::check_disk_fatal_errs(&errs)?;

            let fm = (|| async {
                store_init::connect_load_init_formats(
                    first_is_local,
                    &disks,
                    pool_eps.set_count,
                    pool_eps.drives_per_set,
                    deployment_id,
                )
                .await
            })
            .retry(ExponentialBuilder::default().with_max_times(usize::MAX))
            .sleep(tokio::time::sleep)
            .notify(|err, dur: Duration| {
                info!("retrying get formats {:?} after {:?}", err, dur);
            })
            .await?;

            if deployment_id.is_none() {
                deployment_id = Some(fm.id);
            }

            if deployment_id != Some(fm.id) {
                return Err(Error::msg("deployment_id not same in one pool"));
            }

            if deployment_id.is_some() && deployment_id.unwrap().is_nil() {
                deployment_id = Some(Uuid::new_v4());
            }

            for disk in disks.iter() {
                if disk.is_some() && disk.as_ref().unwrap().is_local() {
                    local_disks.push(disk.as_ref().unwrap().clone());
                }
            }

            let sets = Sets::new(disks.clone(), pool_eps, &fm, i, partiy_count).await?;
            pools.push(sets);

            disk_map.insert(i, disks);
        }

        // 替换本地磁盘
        if !*GLOBAL_IsDistErasure.read().await {
            let mut global_local_disk_map = GLOBAL_LOCAL_DISK_MAP.write().await;
            for disk in local_disks {
                let path = disk.path().to_string_lossy().to_string();
                global_local_disk_map.insert(path, Some(disk.clone()));
            }
        }

        let peer_sys = S3PeerSys::new(&endpoint_pools);

        let ec = ECStore {
            id: deployment_id.unwrap(),
            disk_map,
            pools,
            peer_sys,
        };

        set_object_layer(ec).await;

        Ok(())
    }

    pub fn init_local_disks() {}

    // pub fn local_disks(&self) -> Vec<DiskStore> {
    //     self.local_disks.clone()
    // }

    fn single_pool(&self) -> bool {
        self.pools.len() == 1
    }

    async fn list_path(&self, opts: &ListPathOptions) -> Result<ListObjectsInfo> {
        let objects = self.list_merged(opts).await?;

        let info = ListObjectsInfo {
            objects,
            ..Default::default()
        };
        Ok(info)
    }

    // 读所有
    async fn list_merged(&self, opts: &ListPathOptions) -> Result<Vec<ObjectInfo>> {
        let opts = WalkDirOptions {
            bucket: opts.bucket.clone(),
            ..Default::default()
        };

        // let (mut wr, mut rd) = tokio::io::duplex(1024);

        let mut futures = Vec::new();

        for sets in self.pools.iter() {
            for set in sets.disk_set.iter() {
                futures.push(set.walk_dir(&opts));
            }
        }

        let results = join_all(futures).await;

        // let mut errs = Vec::new();
        let mut ress = Vec::new();
        let mut uniq = HashSet::new();

        for (disks_ress, _disks_errs) in results {
            for (_i, disks_res) in disks_ress.iter().enumerate() {
                if disks_res.is_none() {
                    // TODO handle errs
                    continue;
                }
                let entrys = disks_res.as_ref().unwrap();

                for entry in entrys {
                    if !uniq.contains(&entry.name) {
                        uniq.insert(entry.name.clone());
                        // TODO: 过滤
                        if opts.limit > 0 && ress.len() as i32 >= opts.limit {
                            return Ok(ress);
                        }

                        if entry.is_object() {
                            let fi = entry.to_fileinfo(&opts.bucket)?;
                            if let Some(f) = fi {
                                ress.push(f.to_object_info(&opts.bucket, &entry.name, false));
                            }
                            continue;
                        }

                        if entry.is_dir() {
                            ress.push(ObjectInfo {
                                is_dir: true,
                                bucket: opts.bucket.clone(),
                                name: entry.name.clone(),
                                ..Default::default()
                            });
                        }
                    }
                }
            }
        }

        // warn!("list_merged errs {:?}", errs);

        Ok(ress)
    }

    async fn delete_all(&self, bucket: &str, prefix: &str) -> Result<()> {
        let mut futures = Vec::new();
        for sets in self.pools.iter() {
            for set in sets.disk_set.iter() {
                futures.push(set.delete_all(bucket, prefix));
                // let disks = set.disks.read().await;
                // let dd = disks.clone();
                // for disk in dd {
                //     if disk.is_none() {
                //         continue;
                //     }
                //     // let disk = disk.as_ref().unwrap().clone();
                //     // futures.push(disk.delete(
                //     //     bucket,
                //     //     prefix,
                //     //     DeleteOptions {
                //     //         recursive: true,
                //     //         immediate: false,
                //     //     },
                //     // ));
                // }
            }
        }
        let results = join_all(futures).await;

        let mut errs = Vec::new();

        for res in results {
            match res {
                Ok(_) => errs.push(None),
                Err(e) => errs.push(Some(e)),
            }
        }

        debug!("store delete_all errs {:?}", errs);

        Ok(())
    }
    async fn delete_prefix(&self, _bucket: &str, _object: &str) -> Result<()> {
        unimplemented!()
    }

    async fn get_pool_info_existing_with_opts(
        &self,
        bucket: &str,
        object: &str,
        opts: &ObjectOptions,
    ) -> Result<(PoolObjInfo, Vec<Error>)> {
        internal_get_pool_info_existing_with_opts(&self.pools, bucket, object, opts).await
    }
}

async fn internal_get_pool_info_existing_with_opts(
    pools: &[Arc<Sets>],
    bucket: &str,
    object: &str,
    opts: &ObjectOptions,
) -> Result<(PoolObjInfo, Vec<Error>)> {
    let mut futures = Vec::new();

    for pool in pools.iter() {
        futures.push(pool.get_object_info(bucket, object, opts));
    }

    let results = join_all(futures).await;

    let mut ress = Vec::new();

    // join_all结果跟输入顺序一致
    for (i, res) in results.into_iter().enumerate() {
        let index = i;

        match res {
            Ok(r) => {
                ress.push(PoolObjInfo {
                    index,
                    object_info: r,
                    err: None,
                });
            }
            Err(e) => {
                ress.push(PoolObjInfo {
                    index,
                    err: Some(e),
                    ..Default::default()
                });
            }
        }
    }

    ress.sort_by(|a, b| {
        let at = a.object_info.mod_time.unwrap_or(OffsetDateTime::UNIX_EPOCH);
        let bt = b.object_info.mod_time.unwrap_or(OffsetDateTime::UNIX_EPOCH);

        at.cmp(&bt)
    });

    for res in ress {
        // check
        if res.err.is_none() {
            // TODO: let errs = self.poolsWithObject()
            return Ok((res, Vec::new()));
        }
    }

    let ret = PoolObjInfo::default();

    Ok((ret, Vec::new()))
}

#[derive(Debug, Default)]
pub struct PoolObjInfo {
    pub index: usize,
    pub object_info: ObjectInfo,
    pub err: Option<Error>,
}

#[derive(Debug, Default)]
pub struct ListPathOptions {
    pub id: String,

    // Bucket of the listing.
    pub bucket: String,

    // Directory inside the bucket.
    // When unset listPath will set this based on Prefix
    pub base_dir: String,

    // Scan/return only content with prefix.
    pub prefix: String,

    // FilterPrefix will return only results with this prefix when scanning.
    // Should never contain a slash.
    // Prefix should still be set.
    pub filter_prefix: String,

    // Marker to resume listing.
    // The response will be the first entry >= this object name.
    pub marker: String,

    // Limit the number of results.
    pub limit: i32,
}

#[async_trait::async_trait]
impl StorageAPI for ECStore {
    async fn list_bucket(&self, opts: &BucketOptions) -> Result<Vec<BucketInfo>> {
        let buckets = self.peer_sys.list_bucket(opts).await?;

        Ok(buckets)
    }

    async fn delete_bucket(&self, bucket: &str, opts: &DeleteBucketOptions) -> Result<()> {
        self.peer_sys.delete_bucket(bucket, opts).await?;

        // 删除meta
        self.delete_all(RUSTFS_META_BUCKET, format!("{}/{}", BUCKET_META_PREFIX, bucket).as_str())
            .await?;
        Ok(())
    }
    async fn make_bucket(&self, bucket: &str, opts: &MakeBucketOptions) -> Result<()> {
        // TODO:  check valid bucket name

        // TODO: delete created bucket when error
        self.peer_sys.make_bucket(bucket, opts).await?;

        let meta = BucketMetadata::new(bucket);
        let data = meta.marshal_msg()?;
        let file_path = meta.save_file_path();

        // TODO: wrap hash reader

        let content_len = data.len();

        let body = Body::from(data);

        let reader = PutObjReader::new(StreamingBlob::from(body), content_len);

        self.put_object(
            RUSTFS_META_BUCKET,
            &file_path,
            reader,
            &ObjectOptions {
                max_parity: true,
                ..Default::default()
            },
        )
        .await?;

        // TODO: toObjectErr

        Ok(())
    }
    async fn get_bucket_info(&self, bucket: &str, opts: &BucketOptions) -> Result<BucketInfo> {
        let info = self.peer_sys.get_bucket_info(bucket, opts).await?;

        Ok(info)
    }
    async fn delete_objects(
        &self,
        bucket: &str,
        objects: Vec<ObjectToDelete>,
        opts: ObjectOptions,
    ) -> Result<(Vec<DeletedObject>, Vec<Option<Error>>)> {
        // encode object name
        let objects: Vec<ObjectToDelete> = objects
            .iter()
            .map(|v| {
                let mut v = v.clone();
                v.object_name = utils::path::encode_dir_object(v.object_name.as_str());
                v
            })
            .collect();

        // 默认返回值
        let mut del_objects = vec![DeletedObject::default(); objects.len()];

        let mut del_errs = Vec::with_capacity(objects.len());
        for _ in 0..objects.len() {
            del_errs.push(None)
        }

        let mut jhs = Vec::new();
        let semaphore = Arc::new(Semaphore::new(num_cpus::get()));
        let pools = Arc::new(self.pools.clone());

        for obj in objects.iter() {
            let (semaphore, pools, bucket, object_name, opt) = (
                semaphore.clone(),
                pools.clone(),
                bucket.to_string(),
                obj.object_name.to_string(),
                ObjectOptions::default(),
            );

            let jh = tokio::spawn(async move {
                let _permit = semaphore.acquire().await.unwrap();
                internal_get_pool_info_existing_with_opts(pools.as_ref(), &bucket, &object_name, &opt).await
            });
            jhs.push(jh);
        }
        let mut results = Vec::new();
        for jh in jhs {
            results.push(jh.await.unwrap());
        }

        // 记录pool Index 对应的objects pool_idx -> objects idx
        let mut pool_index_objects = HashMap::new();

        for (i, res) in results.into_iter().enumerate() {
            match res {
                Ok((pinfo, _)) => {
                    if pinfo.object_info.delete_marker && opts.version_id.is_empty() {
                        del_objects[i] = DeletedObject {
                            delete_marker: pinfo.object_info.delete_marker,
                            delete_marker_version_id: pinfo.object_info.version_id.map(|v| v.to_string()),
                            object_name: utils::path::decode_dir_object(&pinfo.object_info.name),
                            delete_marker_mtime: pinfo.object_info.mod_time,
                            ..Default::default()
                        };
                    }

                    if !pool_index_objects.contains_key(&pinfo.index) {
                        pool_index_objects.insert(pinfo.index, vec![i]);
                    } else {
                        // let mut vals = pool_index_objects.
                        if let Some(val) = pool_index_objects.get_mut(&pinfo.index) {
                            val.push(i);
                        }
                    }
                }
                Err(e) => {
                    //TODO: check not found

                    del_errs[i] = Some(e)
                }
            }
        }

        if !pool_index_objects.is_empty() {
            for sets in self.pools.iter() {
                //  取pool idx 对应的 objects index
                let vals = pool_index_objects.get(&sets.pool_idx);
                if vals.is_none() {
                    continue;
                }

                let obj_idxs = vals.unwrap();
                //  取对应obj,理论上不会none
                let objs: Vec<ObjectToDelete> = obj_idxs.iter().filter_map(|&idx| objects.get(idx).cloned()).collect();

                if objs.is_empty() {
                    continue;
                }

                let (pdel_objs, perrs) = sets.delete_objects(bucket, objs, opts.clone()).await?;

                // perrs的顺序理论上跟obj_idxs顺序一致
                for (i, err) in perrs.into_iter().enumerate() {
                    let obj_idx = obj_idxs[i];

                    if err.is_some() {
                        del_errs[obj_idx] = err;
                    }

                    let mut dobj = pdel_objs.get(i).unwrap().clone();
                    dobj.object_name = utils::path::decode_dir_object(&dobj.object_name);

                    del_objects[obj_idx] = dobj;
                }
            }
        }

        Ok((del_objects, del_errs))
    }
    async fn delete_object(&self, bucket: &str, object: &str, opts: ObjectOptions) -> Result<ObjectInfo> {
        if opts.delete_prefix {
            self.delete_prefix(bucket, object).await?;
            return Ok(ObjectInfo::default());
        }

        let object = utils::path::encode_dir_object(object);
        let object = object.as_str();

        // 查询在哪个pool
        let (mut pinfo, errs) = self.get_pool_info_existing_with_opts(bucket, object, &opts).await?;
        if pinfo.object_info.delete_marker && opts.version_id.is_empty() {
            pinfo.object_info.name = utils::path::decode_dir_object(object);
            return Ok(pinfo.object_info);
        }

        if !errs.is_empty() {
            // TODO: deleteObjectFromAllPools
        }

        let mut obj = self.pools[pinfo.index].delete_object(bucket, object, opts.clone()).await?;
        obj.name = utils::path::decode_dir_object(object);

        Ok(obj)
    }
    async fn list_objects_v2(
        &self,
        bucket: &str,
        _prefix: &str,
        continuation_token: &str,
        _delimiter: &str,
        max_keys: i32,
        _fetch_owner: bool,
        _start_after: &str,
    ) -> Result<ListObjectsV2Info> {
        let opts = ListPathOptions {
            bucket: bucket.to_string(),
            limit: max_keys,
            ..Default::default()
        };

        let info = self.list_path(&opts).await?;

        // warn!("list_objects_v2 info {:?}", info);

        let v2 = ListObjectsV2Info {
            is_truncated: info.is_truncated,
            continuation_token: continuation_token.to_owned(),
            next_continuation_token: info.next_marker,
            objects: info.objects,
            prefixes: info.prefixes,
        };

        Ok(v2)
    }
    async fn get_object_info(&self, bucket: &str, object: &str, opts: &ObjectOptions) -> Result<ObjectInfo> {
        let object = utils::path::encode_dir_object(object);

        if self.single_pool() {
            return self.pools[0].get_object_info(bucket, object.as_str(), opts).await;
        }

        unimplemented!()
    }

    async fn put_object_info(&self, bucket: &str, object: &str, info: ObjectInfo, opts: &ObjectOptions) -> Result<()> {
        let object = utils::path::encode_dir_object(object);

        if self.single_pool() {
            return self.pools[0].put_object_info(bucket, object.as_str(), info, opts).await;
        }

        unimplemented!()
    }

    async fn get_object_reader(
        &self,
        bucket: &str,
        object: &str,
        range: HTTPRangeSpec,
        h: HeaderMap,
        opts: &ObjectOptions,
    ) -> Result<GetObjectReader> {
        let object = utils::path::encode_dir_object(object);

        if self.single_pool() {
            return self.pools[0].get_object_reader(bucket, object.as_str(), range, h, opts).await;
        }

        unimplemented!()
    }
    async fn put_object(&self, bucket: &str, object: &str, data: PutObjReader, opts: &ObjectOptions) -> Result<ObjectInfo> {
        // checkPutObjectArgs

        let object = utils::path::encode_dir_object(object);

        if self.single_pool() {
            return self.pools[0].put_object(bucket, object.as_str(), data, opts).await;
        }

        unimplemented!()
    }

    async fn put_object_part(
        &self,
        bucket: &str,
        object: &str,
        upload_id: &str,
        part_id: usize,
        data: PutObjReader,
        opts: &ObjectOptions,
    ) -> Result<PartInfo> {
        if self.single_pool() {
            return self.pools[0]
                .put_object_part(bucket, object, upload_id, part_id, data, opts)
                .await;
        }
        unimplemented!()
    }

    async fn new_multipart_upload(&self, bucket: &str, object: &str, opts: &ObjectOptions) -> Result<MultipartUploadResult> {
        if self.single_pool() {
            return self.pools[0].new_multipart_upload(bucket, object, opts).await;
        }
        unimplemented!()
    }
    async fn abort_multipart_upload(&self, bucket: &str, object: &str, upload_id: &str, opts: &ObjectOptions) -> Result<()> {
        if self.single_pool() {
            return self.pools[0].abort_multipart_upload(bucket, object, upload_id, opts).await;
        }

        unimplemented!()
    }
    async fn complete_multipart_upload(
        &self,
        bucket: &str,
        object: &str,
        upload_id: &str,
        uploaded_parts: Vec<CompletePart>,
        opts: &ObjectOptions,
    ) -> Result<ObjectInfo> {
        if self.single_pool() {
            return self.pools[0]
                .complete_multipart_upload(bucket, object, upload_id, uploaded_parts, opts)
                .await;
        }
        unimplemented!()
    }
<<<<<<< HEAD

    async fn delete_bucket(&self, bucket: &str) -> Result<()> {
        self.peer_sys.delete_bucket(bucket).await?;

        // 删除meta
        self.delete_all(RUSTFS_META_BUCKET, format!("{}/{}", BUCKET_META_PREFIX, bucket).as_str())
            .await?;
        Ok(())
    }
}

async fn init_local_peer(endpoint_pools: &EndpointServerPools, host: &String, port: &String) {
    let mut peer_set = Vec::new();
    endpoint_pools.as_ref().iter().for_each(|endpoints| {
        endpoints.endpoints.as_ref().iter().for_each(|endpoint| {
            if endpoint.get_type() == EndpointType::Url && endpoint.is_local && endpoint.url.has_host() {
                peer_set.push(endpoint.url.host_str().unwrap().to_string());
            }
        });
    });

    if peer_set.is_empty() {
        if !host.is_empty() {
            *GLOBAL_Local_Node_Name.write().await = format!("{}:{}", host, port);
            return;
        }

        *GLOBAL_Local_Node_Name.write().await = format!("127.0.0.1:{}", port);
        return;
    }

    *GLOBAL_Local_Node_Name.write().await = peer_set[0].clone();
=======
>>>>>>> cef6a583
}<|MERGE_RESOLUTION|>--- conflicted
+++ resolved
@@ -1,14 +1,8 @@
 #![allow(clippy::map_entry)]
+use crate::disk::endpoint::EndpointType;
 use crate::{
     bucket_meta::BucketMetadata,
-<<<<<<< HEAD
-    disk::{
-        endpoint::EndpointType, error::DiskError, new_disk, DeleteOptions, DiskOption, DiskStore, WalkDirOptions,
-        BUCKET_META_PREFIX, RUSTFS_META_BUCKET,
-    },
-=======
     disk::{error::DiskError, new_disk, DiskOption, DiskStore, WalkDirOptions, BUCKET_META_PREFIX, RUSTFS_META_BUCKET},
->>>>>>> cef6a583
     endpoints::{EndpointServerPools, SetupType},
     error::{Error, Result},
     peer::S3PeerSys,
@@ -181,7 +175,6 @@
 
         let mut local_disks = Vec::new();
 
-<<<<<<< HEAD
         init_local_peer(
             &endpoint_pools,
             &GLOBAL_Rustfs_Host.read().await.to_string(),
@@ -189,10 +182,7 @@
         )
         .await;
 
-        info!("endpoint_pools: {:?}", endpoint_pools);
-=======
         debug!("endpoint_pools: {:?}", endpoint_pools);
->>>>>>> cef6a583
 
         for (i, pool_eps) in endpoint_pools.as_ref().iter().enumerate() {
             // TODO: read from config parseStorageClass
@@ -823,16 +813,6 @@
         }
         unimplemented!()
     }
-<<<<<<< HEAD
-
-    async fn delete_bucket(&self, bucket: &str) -> Result<()> {
-        self.peer_sys.delete_bucket(bucket).await?;
-
-        // 删除meta
-        self.delete_all(RUSTFS_META_BUCKET, format!("{}/{}", BUCKET_META_PREFIX, bucket).as_str())
-            .await?;
-        Ok(())
-    }
 }
 
 async fn init_local_peer(endpoint_pools: &EndpointServerPools, host: &String, port: &String) {
@@ -856,6 +836,4 @@
     }
 
     *GLOBAL_Local_Node_Name.write().await = peer_set[0].clone();
-=======
->>>>>>> cef6a583
 }