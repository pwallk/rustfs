#![allow(clippy::map_entry)]

use crate::bucket::metadata_sys::{self, set_bucket_metadata};
use crate::bucket::utils::{check_valid_bucket_name, check_valid_bucket_name_strict, is_meta_bucketname};
use crate::config::GLOBAL_StorageClass;
use crate::config::storageclass;
use crate::disk::endpoint::{Endpoint, EndpointType};
use crate::disk::{DiskAPI, DiskInfo, DiskInfoOptions};
use crate::error::{
    StorageError, is_err_bucket_exists, is_err_invalid_upload_id, is_err_object_not_found, is_err_read_quorum,
    is_err_version_not_found, to_object_err,
};
use crate::global::{
    DISK_ASSUME_UNKNOWN_SIZE, DISK_FILL_FRACTION, DISK_MIN_INODES, DISK_RESERVE_FRACTION, GLOBAL_BOOT_TIME,
    GLOBAL_LOCAL_DISK_MAP, GLOBAL_LOCAL_DISK_SET_DRIVES, get_global_endpoints, is_dist_erasure, is_erasure_sd,
    set_global_deployment_id, set_object_layer,
};
use crate::heal::data_usage::{DATA_USAGE_ROOT, DataUsageInfo};
use crate::heal::data_usage_cache::{DataUsageCache, DataUsageCacheInfo};
use crate::heal::heal_commands::{HEAL_ITEM_METADATA, HealOpts, HealScanMode};
use crate::heal::heal_ops::{HealEntryFn, HealSequence};
use crate::new_object_layer_fn;
use crate::notification_sys::get_global_notification_sys;
use crate::pools::PoolMeta;
use crate::rebalance::RebalanceMeta;
use crate::store_api::{ListMultipartsInfo, ListObjectVersionsInfo, MultipartInfo, ObjectIO};
use crate::store_init::{check_disk_fatal_errs, ec_drives_no_config};
use crate::utils::crypto::base64_decode;
use crate::utils::path::{SLASH_SEPARATOR, decode_dir_object, encode_dir_object, path_join_buf};
use crate::utils::xml;
use crate::{
    bucket::metadata::BucketMetadata,
    disk::{BUCKET_META_PREFIX, DiskOption, DiskStore, RUSTFS_META_BUCKET, new_disk},
    endpoints::EndpointServerPools,
    peer::S3PeerSys,
    sets::Sets,
    store_api::{
        BucketInfo, BucketOptions, CompletePart, DeleteBucketOptions, DeletedObject, GetObjectReader, HTTPRangeSpec,
        ListObjectsV2Info, MakeBucketOptions, MultipartUploadResult, ObjectInfo, ObjectOptions, ObjectToDelete, PartInfo,
        PutObjReader, StorageAPI,
    },
    store_init,
};

use crate::error::{Error, Result};
use common::globals::{GLOBAL_Local_Node_Name, GLOBAL_Rustfs_Host, GLOBAL_Rustfs_Port};
use futures::future::join_all;
use glob::Pattern;
use http::HeaderMap;
use lazy_static::lazy_static;
use madmin::heal_commands::HealResultItem;
use rustfs_filemeta::MetaCacheEntry;
use s3s::dto::{BucketVersioningStatus, ObjectLockConfiguration, ObjectLockEnabled, VersioningConfiguration};
use std::cmp::Ordering;
use std::process::exit;
use std::slice::Iter;
use std::time::SystemTime;
use std::{collections::HashMap, sync::Arc, time::Duration};
use time::OffsetDateTime;
use tokio::select;
use tokio::sync::mpsc::Sender;
use tokio::sync::{RwLock, broadcast, mpsc};
use tokio::time::{interval, sleep};
use tracing::{debug, info};
use tracing::{error, warn};
use uuid::Uuid;

const MAX_UPLOADS_LIST: usize = 10000;

#[derive(Debug)]
pub struct ECStore {
    pub id: Uuid,
    // pub disks: Vec<DiskStore>,
    pub disk_map: HashMap<usize, Vec<Option<DiskStore>>>,
    pub pools: Vec<Arc<Sets>>,
    pub peer_sys: S3PeerSys,
    // pub local_disks: Vec<DiskStore>,
    pub pool_meta: RwLock<PoolMeta>,
    pub rebalance_meta: RwLock<Option<RebalanceMeta>>,
    pub decommission_cancelers: Vec<Option<usize>>,
}

// impl Clone for ECStore {
//     fn clone(&self) -> Self {
//         let pool_meta = match self.pool_meta.read() {
//             Ok(pool_meta) => pool_meta.clone(),
//             Err(_) => PoolMeta::default(),
//         };
//         Self {
//             id: self.id.clone(),
//             disk_map: self.disk_map.clone(),
//             pools: self.pools.clone(),
//             peer_sys: self.peer_sys.clone(),
//             pool_meta: std_RwLock::new(pool_meta),
//             decommission_cancelers: self.decommission_cancelers.clone(),
//         }
//     }
// }

impl ECStore {
    #[allow(clippy::new_ret_no_self)]
    #[tracing::instrument(level = "debug", skip(endpoint_pools))]
    pub async fn new(_address: String, endpoint_pools: EndpointServerPools) -> Result<Arc<Self>> {
        // let layouts = DisksLayout::from_volumes(endpoints.as_slice())?;

        let mut deployment_id = None;

        // let (endpoint_pools, _) = EndpointServerPools::create_server_endpoints(address.as_str(), &layouts)?;

        let mut pools = Vec::with_capacity(endpoint_pools.as_ref().len());
        let mut disk_map = HashMap::with_capacity(endpoint_pools.as_ref().len());

        let first_is_local = endpoint_pools.first_local();

        let mut local_disks = Vec::new();

        init_local_peer(
            &endpoint_pools,
            &GLOBAL_Rustfs_Host.read().await.to_string(),
            &GLOBAL_Rustfs_Port.read().await.to_string(),
        )
        .await;

        // debug!("endpoint_pools: {:?}", endpoint_pools);

        let mut common_parity_drives = 0;

        for (i, pool_eps) in endpoint_pools.as_ref().iter().enumerate() {
            if common_parity_drives == 0 {
                let parity_drives = ec_drives_no_config(pool_eps.drives_per_set)?;
                storageclass::validate_parity(parity_drives, pool_eps.drives_per_set)?;
                common_parity_drives = parity_drives;
            }

            // validate_parity(partiy_count, pool_eps.drives_per_set)?;

            let (disks, errs) = store_init::init_disks(
                &pool_eps.endpoints,
                &DiskOption {
                    cleanup: true,
                    health_check: true,
                },
            )
            .await;

            check_disk_fatal_errs(&errs)?;

            let fm = {
                let mut times = 0;
                let mut interval = 1;
                loop {
                    if let Ok(fm) = store_init::connect_load_init_formats(
                        first_is_local,
                        &disks,
                        pool_eps.set_count,
                        pool_eps.drives_per_set,
                        deployment_id,
                    )
                    .await
                    {
                        break fm;
                    }
                    times += 1;
                    if interval < 16 {
                        interval *= 2;
                    }
                    if times > 10 {
                        return Err(Error::other("can not get formats"));
                    }
                    info!("retrying get formats after {:?}", interval);
                    select! {
                        _ = tokio::signal::ctrl_c() => {
                            info!("got ctrl+c, exits");
                            exit(0);
                        }
                        _ = sleep(Duration::from_secs(interval)) => {
                        }
                    }
                }
            };

            if deployment_id.is_none() {
                deployment_id = Some(fm.id);
            }

            if deployment_id != Some(fm.id) {
                return Err(Error::other("deployment_id not same in one pool"));
            }

            if deployment_id.is_some() && deployment_id.unwrap().is_nil() {
                deployment_id = Some(Uuid::new_v4());
            }

            for disk in disks.iter() {
                if disk.is_some() && disk.as_ref().unwrap().is_local() {
                    local_disks.push(disk.as_ref().unwrap().clone());
                }
            }

            let sets = Sets::new(disks.clone(), pool_eps, &fm, i, common_parity_drives).await?;
            pools.push(sets);

            disk_map.insert(i, disks);
        }

        // 替换本地磁盘
        if !is_dist_erasure().await {
            let mut global_local_disk_map = GLOBAL_LOCAL_DISK_MAP.write().await;
            for disk in local_disks {
                let path = disk.endpoint().to_string();
                global_local_disk_map.insert(path, Some(disk.clone()));
            }
        }

        let peer_sys = S3PeerSys::new(&endpoint_pools);
        let mut pool_meta = PoolMeta::new(&pools, &PoolMeta::default());
        pool_meta.dont_save = true;

        let decommission_cancelers = vec![None; pools.len()];
        let ec = Arc::new(ECStore {
            id: deployment_id.unwrap(),
            disk_map,
            pools,
            peer_sys,
            pool_meta: RwLock::new(pool_meta),
            rebalance_meta: RwLock::new(None),
            decommission_cancelers,
        });

        if let Some(dep_id) = deployment_id {
            set_global_deployment_id(dep_id);
        }

        let wait_sec = 5;
        let mut exit_count = 0;
        loop {
            if let Err(err) = ec.init().await {
                error!("init err: {}", err);
                error!("retry after  {} second", wait_sec);
                sleep(Duration::from_secs(wait_sec)).await;

                if exit_count > 10 {
                    return Err(Error::other("ec init faild"));
                }

                exit_count += 1;

                continue;
            }

            break;
        }

        set_object_layer(ec.clone()).await;

        Ok(ec)
    }

    pub async fn init(self: &Arc<Self>) -> Result<()> {
        GLOBAL_BOOT_TIME.get_or_init(|| async { SystemTime::now() }).await;

        if self.load_rebalance_meta().await.is_ok() {
            self.start_rebalance().await;
        }

        let mut meta = PoolMeta::default();
        meta.load(self.pools[0].clone(), self.pools.clone()).await?;
        let update = meta.validate(self.pools.clone())?;

        if !update {
            {
                let mut pool_meta = self.pool_meta.write().await;
                *pool_meta = meta.clone();
            }
        } else {
            let new_meta = PoolMeta::new(&self.pools, &meta);
            new_meta.save(self.pools.clone()).await?;
            {
                let mut pool_meta = self.pool_meta.write().await;
                *pool_meta = new_meta;
            }
        }

        let pools = meta.return_resumable_pools();
        let mut pool_indeces = Vec::with_capacity(pools.len());

        let endpoints = get_global_endpoints();

        for p in pools.iter() {
            if let Some(idx) = endpoints.get_pool_idx(&p.cmd_line) {
                pool_indeces.push(idx);
            } else {
                return Err(Error::other(format!(
                    "unexpected state present for decommission status pool({}) not found",
                    p.cmd_line
                )));
            }
        }

        if !pool_indeces.is_empty() {
            let idx = pool_indeces[0];
            if endpoints.as_ref()[idx].endpoints.as_ref()[0].is_local {
                let (_tx, rx) = broadcast::channel(1);

                let store = self.clone();

                tokio::spawn(async move {
                    // wait  3 minutes for cluster init
                    tokio::time::sleep(Duration::from_secs(60 * 3)).await;

                    if let Err(err) = store.decommission(rx.resubscribe(), pool_indeces.clone()).await {
                        if err == StorageError::DecommissionAlreadyRunning {
                            for i in pool_indeces.iter() {
                                store.do_decommission_in_routine(rx.resubscribe(), *i).await;
                            }
                            return;
                        }

                        error!("store init decommission err: {}", err);

                        // TODO: check config err
                    }
                });
            }
        }

        Ok(())
    }

    pub fn init_local_disks() {}

    // pub fn local_disks(&self) -> Vec<DiskStore> {
    //     self.local_disks.clone()
    // }

    pub fn single_pool(&self) -> bool {
        self.pools.len() == 1
    }

    // define in store_list_objects.rs
    // pub async fn list_path(&self, opts: &ListPathOptions, delimiter: &str) -> Result<ListObjectsInfo> {
    //     // if opts.prefix.ends_with(SLASH_SEPARATOR) {
    //     //     return Err(Error::other("eof"));
    //     // }

    //     let mut opts = opts.clone();

    //     if opts.base_dir.is_empty() {
    //         opts.base_dir = base_dir_from_prefix(&opts.prefix);
    //     }

    //     let objects = self.list_merged(&opts, delimiter).await?;

    //     let info = ListObjectsInfo {
    //         objects,
    //         ..Default::default()
    //     };
    //     Ok(info)
    // }

    // 读所有
    // define in store_list_objects.rs
    // async fn list_merged(&self, opts: &ListPathOptions, delimiter: &str) -> Result<Vec<ObjectInfo>> {
    //     let walk_opts = WalkDirOptions {
    //         bucket: opts.bucket.clone(),
    //         base_dir: opts.base_dir.clone(),
    //         ..Default::default()
    //     };

    //     // let (mut wr, mut rd) = tokio::io::duplex(1024);

    //     let mut futures = Vec::new();

    //     for sets in self.pools.iter() {
    //         for set in sets.disk_set.iter() {
    //             futures.push(set.walk_dir(&walk_opts));
    //         }
    //     }

    //     let results = join_all(futures).await;

    //     // let mut errs = Vec::new();
    //     let mut ress = Vec::new();
    //     let mut uniq = HashSet::new();

    //     for (disks_ress, _disks_errs) in results {
    //         for disks_res in disks_ress.iter() {
    //             if disks_res.is_none() {
    //                 // TODO handle errs
    //                 continue;
    //             }
    //             let entrys = disks_res.as_ref().unwrap();

    //             for entry in entrys {
    //                 // warn!("lst_merged entry---- {}", &entry.name);

    //                 if !opts.prefix.is_empty() && !entry.name.starts_with(&opts.prefix) {
    //                     continue;
    //                 }

    //                 if !uniq.contains(&entry.name) {
    //                     uniq.insert(entry.name.clone());
    //                     // TODO: 过滤

    //                     if opts.limit > 0 && ress.len() as i32 >= opts.limit {
    //                         return Ok(ress);
    //                     }

    //                     if entry.is_object() {
    //                         if !delimiter.is_empty() {
    //                             // entry.name.trim_start_matches(pat)
    //                         }

    //                         let fi = entry.to_fileinfo(&opts.bucket)?;
    //                         if let Some(f) = fi {
    //                             ress.push(f.to_object_info(&opts.bucket, &entry.name, false));
    //                         }
    //                         continue;
    //                     }

    //                     if entry.is_dir() {
    //                         ress.push(ObjectInfo {
    //                             is_dir: true,
    //                             bucket: opts.bucket.clone(),
    //                             name: entry.name.clone(),
    //                             ..Default::default()
    //                         });
    //                     }
    //                 }
    //             }
    //         }
    //     }

    //     // warn!("list_merged errs {:?}", errs);

    //     Ok(ress)
    // }

    async fn delete_all(&self, bucket: &str, prefix: &str) -> Result<()> {
        let mut futures = Vec::new();
        for sets in self.pools.iter() {
            for set in sets.disk_set.iter() {
                futures.push(set.delete_all(bucket, prefix));
                // let disks = set.disks.read().await;
                // let dd = disks.clone();
                // for disk in dd {
                //     if disk.is_none() {
                //         continue;
                //     }
                //     // let disk = disk.as_ref().unwrap().clone();
                //     // futures.push(disk.delete(
                //     //     bucket,
                //     //     prefix,
                //     //     DeleteOptions {
                //     //         recursive: true,
                //     //         immediate: false,
                //     //     },
                //     // ));
                // }
            }
        }
        let results = join_all(futures).await;

        let mut errs = Vec::new();

        for res in results {
            match res {
                Ok(_) => errs.push(None),
                Err(e) => errs.push(Some(e)),
            }
        }

        debug!("store delete_all errs {:?}", errs);

        Ok(())
    }
    async fn delete_prefix(&self, bucket: &str, object: &str) -> Result<()> {
        for pool in self.pools.iter() {
            pool.delete_object(
                bucket,
                object,
                ObjectOptions {
                    delete_prefix: true,
                    ..Default::default()
                },
            )
            .await?;
        }

        Ok(())
    }

    async fn get_available_pool_idx(&self, bucket: &str, object: &str, size: i64) -> Option<usize> {
        // // 先随机返回一个

        let mut server_pools = self.get_server_pools_available_space(bucket, object, size).await;
        server_pools.filter_max_used(100 - (100_f64 * DISK_RESERVE_FRACTION) as u64);
        let total = server_pools.total_available();

        if total == 0 {
            return None;
        }

<<<<<<< HEAD
        let random_u64: u64 = rand::random();
=======
        let mut rng = rand::rng();
        let random_u64: u64 = rng.random_range(0..total);
>>>>>>> cecde068

        let choose = random_u64 % total;
        let mut at_total = 0;

        for pool in server_pools.iter() {
            at_total += pool.available;
            if at_total > choose && pool.available > 0 {
                return Some(pool.index);
            }
        }

        None
    }

    async fn get_server_pools_available_space(&self, bucket: &str, object: &str, size: i64) -> ServerPoolsAvailableSpace {
        let mut n_sets = vec![0; self.pools.len()];
        let mut infos = vec![Vec::new(); self.pools.len()];

        // TODO: 并发
        for (idx, pool) in self.pools.iter().enumerate() {
            if self.is_suspended(idx).await || self.is_pool_rebalancing(idx).await {
                continue;
            }

            n_sets[idx] = pool.set_count;

            if let Ok(disks) = pool.get_disks_by_key(object).get_disks(0, 0).await {
                let disk_infos = get_disk_infos(&disks).await;
                infos[idx] = disk_infos;
            }
        }

        let mut server_pools = vec![PoolAvailableSpace::default(); self.pools.len()];
        for (i, zinfo) in infos.iter().enumerate() {
            if zinfo.is_empty() {
                server_pools[i] = PoolAvailableSpace {
                    index: i,
                    ..Default::default()
                };

                continue;
            }

            if !is_meta_bucketname(bucket) && !has_space_for(zinfo, size).await.unwrap_or_default() {
                server_pools[i] = PoolAvailableSpace {
                    index: i,
                    ..Default::default()
                };

                continue;
            }

            let mut available = 0;
            let mut max_used_pct = 0;
            for disk in zinfo.iter().flatten() {
                if disk.total == 0 {
                    continue;
                }

                available += disk.total - disk.used;

                let pct_used = disk.used * 100 / disk.total;

                if pct_used > max_used_pct {
                    max_used_pct = pct_used;
                }
            }

            available *= n_sets[i] as u64;

            server_pools[i] = PoolAvailableSpace {
                index: i,
                available,
                max_used_pct,
            }
        }

        ServerPoolsAvailableSpace(server_pools)
    }

    async fn is_suspended(&self, idx: usize) -> bool {
        // TODO: LOCK

        let pool_meta = self.pool_meta.read().await;

        pool_meta.is_suspended(idx)
    }

    async fn get_pool_idx(&self, bucket: &str, object: &str, size: i64) -> Result<usize> {
        let idx = match self
            .get_pool_idx_existing_with_opts(
                bucket,
                object,
                &ObjectOptions {
                    skip_decommissioned: true,
                    skip_rebalancing: true,
                    ..Default::default()
                },
            )
            .await
        {
            Ok(res) => res,
            Err(err) => {
                if !is_err_object_not_found(&err) {
                    return Err(err);
                }

                if let Some(hit_idx) = self.get_available_pool_idx(bucket, object, size).await {
                    hit_idx
                } else {
                    return Err(Error::DiskFull);
                }
            }
        };

        Ok(idx)
    }

    async fn get_pool_idx_no_lock(&self, bucket: &str, object: &str, size: i64) -> Result<usize> {
        let idx = match self.get_pool_idx_existing_no_lock(bucket, object).await {
            Ok(res) => res,
            Err(err) => {
                if !is_err_object_not_found(&err) {
                    return Err(err);
                }

                if let Some(idx) = self.get_available_pool_idx(bucket, object, size).await {
                    idx
                } else {
                    warn!("get_pool_idx_no_lock: disk full {}/{}", bucket, object);
                    return Err(Error::DiskFull);
                }
            }
        };

        Ok(idx)
    }

    async fn get_pool_idx_existing_no_lock(&self, bucket: &str, object: &str) -> Result<usize> {
        self.get_pool_idx_existing_with_opts(
            bucket,
            object,
            &ObjectOptions {
                no_lock: true,
                skip_decommissioned: true,
                skip_rebalancing: true,
                ..Default::default()
            },
        )
        .await
    }

    async fn get_pool_idx_existing_with_opts(&self, bucket: &str, object: &str, opts: &ObjectOptions) -> Result<usize> {
        let (pinfo, _) = self.get_pool_info_existing_with_opts(bucket, object, opts).await?;
        Ok(pinfo.index)
    }
    async fn get_pool_info_existing_with_opts(
        &self,
        bucket: &str,
        object: &str,
        opts: &ObjectOptions,
    ) -> Result<(PoolObjInfo, Vec<PoolErr>)> {
        self.internal_get_pool_info_existing_with_opts(bucket, object, opts).await
    }

    async fn internal_get_pool_info_existing_with_opts(
        &self,
        bucket: &str,
        object: &str,
        opts: &ObjectOptions,
    ) -> Result<(PoolObjInfo, Vec<PoolErr>)> {
        let mut futures = Vec::new();

        for pool in self.pools.iter() {
            futures.push(pool.get_object_info(bucket, object, opts));
        }

        let results = join_all(futures).await;

        let mut ress = Vec::new();

        // join_all 结果跟输入顺序一致
        for (i, res) in results.into_iter().enumerate() {
            let index = i;

            match res {
                Ok(r) => {
                    ress.push(PoolObjInfo {
                        index,
                        object_info: r,
                        err: None,
                    });
                }
                Err(e) => {
                    ress.push(PoolObjInfo {
                        index,
                        err: Some(e),
                        ..Default::default()
                    });
                }
            }
        }

        ress.sort_by(|a, b| {
            let at = a.object_info.mod_time.unwrap_or(OffsetDateTime::UNIX_EPOCH);
            let bt = b.object_info.mod_time.unwrap_or(OffsetDateTime::UNIX_EPOCH);

            bt.cmp(&at)
        });

        let mut def_pool = PoolObjInfo::default();
        let mut has_def_pool = false;

        for pinfo in ress.iter() {
            if opts.skip_decommissioned && self.is_suspended(pinfo.index).await {
                continue;
            }

            if opts.skip_rebalancing && self.is_pool_rebalancing(pinfo.index).await {
                continue;
            }

            if pinfo.err.is_none() {
                return Ok((pinfo.clone(), self.pools_with_object(&ress, opts).await));
            }

            let err = pinfo.err.as_ref().unwrap();

            if err == &Error::ErasureReadQuorum && !opts.metadata_chg {
                return Ok((pinfo.clone(), self.pools_with_object(&ress, opts).await));
            }

            def_pool = pinfo.clone();
            has_def_pool = true;

            if !is_err_object_not_found(err) && !is_err_version_not_found(err) {
                return Err(err.clone());
            }

            if pinfo.object_info.delete_marker && !pinfo.object_info.name.is_empty() {
                return Ok((pinfo.clone(), Vec::new()));
            }
        }

        if opts.replication_request && opts.delete_marker && has_def_pool {
            return Ok((def_pool, Vec::new()));
        }

        Err(Error::ObjectNotFound(bucket.to_owned(), object.to_owned()))
    }

    async fn pools_with_object(&self, pools: &[PoolObjInfo], opts: &ObjectOptions) -> Vec<PoolErr> {
        let mut errs = Vec::new();

        for pool in pools.iter() {
            if opts.skip_decommissioned && self.is_suspended(pool.index).await {
                continue;
            }

            if opts.skip_rebalancing && self.is_pool_rebalancing(pool.index).await {
                continue;
            }

            if let Some(err) = &pool.err {
                if err == &Error::ErasureReadQuorum {
                    errs.push(PoolErr {
                        index: Some(pool.index),
                        err: Some(Error::ErasureReadQuorum),
                    });
                }
            } else {
                errs.push(PoolErr {
                    index: Some(pool.index),
                    err: None,
                });
            }
        }
        errs
    }

    pub async fn ns_scanner(
        &self,
        updates: Sender<DataUsageInfo>,
        want_cycle: usize,
        heal_scan_mode: HealScanMode,
    ) -> Result<()> {
        info!("ns_scanner updates - {}", want_cycle);
        let all_buckets = self.list_bucket(&BucketOptions::default()).await?;
        if all_buckets.is_empty() {
            info!("No buckets found");
            let _ = updates.send(DataUsageInfo::default()).await;
            return Ok(());
        }

        let mut total_results = 0;
        let mut result_index = 0;
        self.pools.iter().for_each(|pool| {
            total_results += pool.disk_set.len();
        });
        let results = Arc::new(RwLock::new(vec![DataUsageCache::default(); total_results]));
        let (cancel, _) = broadcast::channel(100);
        let first_err = Arc::new(RwLock::new(None));
        let mut futures = Vec::new();
        for pool in self.pools.iter() {
            for set in pool.disk_set.iter() {
                let index = result_index;
                let results_clone = results.clone();
                let first_err_clone = first_err.clone();
                let cancel_clone = cancel.clone();
                let all_buckets_clone = all_buckets.clone();
                futures.push(async move {
                    let (tx, mut rx) = mpsc::channel(1);
                    let task = tokio::spawn(async move {
                        loop {
                            match rx.recv().await {
                                Some(info) => {
                                    results_clone.write().await[index] = info;
                                }
                                None => {
                                    return;
                                }
                            }
                        }
                    });
                    if let Err(err) = set
                        .clone()
                        .ns_scanner(&all_buckets_clone, want_cycle as u32, tx, heal_scan_mode)
                        .await
                    {
                        let mut f_w = first_err_clone.write().await;
                        if f_w.is_none() {
                            *f_w = Some(err);
                        }
                        let _ = cancel_clone.send(true);
                        return;
                    }
                    let _ = task.await;
                });
                result_index += 1;
            }
        }
        let (update_closer_tx, mut update_close_rx) = mpsc::channel(10);
        let mut ctx_clone = cancel.subscribe();
        let all_buckets_clone = all_buckets.clone();
        let task = tokio::spawn(async move {
            let mut last_update: Option<SystemTime> = None;
            let mut interval = interval(Duration::from_secs(30));
            let all_merged = Arc::new(RwLock::new(DataUsageCache::default()));
            loop {
                select! {
                    _ = ctx_clone.recv() => {
                        return;
                    }
                    _ = update_close_rx.recv() => {
                        update_scan(all_merged.clone(), results.clone(), &mut last_update, all_buckets_clone.clone(), updates.clone()).await;
                        return;
                    }
                    _ = interval.tick() => {
                        update_scan(all_merged.clone(), results.clone(), &mut last_update, all_buckets_clone.clone(), updates.clone()).await;
                    }
                }
            }
        });
        let _ = join_all(futures).await;
        let mut ctx_closer = cancel.subscribe();
        select! {
            _ = update_closer_tx.send(true) => {

            }
            _ = ctx_closer.recv() => {

            }
        }
        let _ = task.await;
        if let Some(err) = first_err.read().await.as_ref() {
            return Err(err.clone());
        }
        Ok(())
    }

    async fn get_latest_object_info_with_idx(
        &self,
        bucket: &str,
        object: &str,
        opts: &ObjectOptions,
    ) -> Result<(ObjectInfo, usize)> {
        let mut futures = Vec::with_capacity(self.pools.len());
        for pool in self.pools.iter() {
            futures.push(pool.get_object_info(bucket, object, opts));
        }

        let results = join_all(futures).await;

        struct IndexRes {
            res: Option<ObjectInfo>,
            idx: usize,
            err: Option<Error>,
        }

        let mut idx_res = Vec::with_capacity(self.pools.len());

        for (idx, result) in results.into_iter().enumerate() {
            match result {
                Ok(res) => {
                    idx_res.push(IndexRes {
                        res: Some(res),
                        idx,
                        err: None,
                    });
                }
                Err(e) => {
                    idx_res.push(IndexRes {
                        res: None,
                        idx,
                        err: Some(e),
                    });
                }
            }
        }

        // TODO: test order
        idx_res.sort_by(|a, b| {
            let a_mod = if let Some(o1) = &a.res {
                o1.mod_time.unwrap_or(OffsetDateTime::UNIX_EPOCH)
            } else {
                OffsetDateTime::UNIX_EPOCH
            };

            let b_mod = if let Some(o2) = &b.res {
                o2.mod_time.unwrap_or(OffsetDateTime::UNIX_EPOCH)
            } else {
                OffsetDateTime::UNIX_EPOCH
            };

            if a_mod == b_mod {
                return if a.idx < b.idx { Ordering::Greater } else { Ordering::Less };
            }

            b_mod.cmp(&a_mod)
        });

        for res in idx_res.into_iter() {
            if let Some(obj) = res.res {
                return Ok((obj, res.idx));
            }

            if let Some(err) = res.err {
                if !is_err_object_not_found(&err) && !is_err_version_not_found(&err) {
                    return Err(err);
                }

                // TODO: delete marker
            }
        }

        let object = decode_dir_object(object);

        if opts.version_id.is_none() {
            Err(StorageError::ObjectNotFound(bucket.to_owned(), object.to_owned()))
        } else {
            Err(StorageError::VersionNotFound(
                bucket.to_owned(),
                object.to_owned(),
                opts.version_id.clone().unwrap_or_default(),
            ))
        }
    }

    async fn delete_object_from_all_pools(
        &self,
        bucket: &str,
        object: &str,
        opts: &ObjectOptions,
        errs: Vec<PoolErr>,
    ) -> Result<ObjectInfo> {
        let mut objs = Vec::new();
        let mut derrs = Vec::new();

        for pe in errs.iter() {
            if let Some(err) = &pe.err {
                if err == &StorageError::ErasureWriteQuorum {
                    objs.push(None);
                    derrs.push(Some(StorageError::ErasureWriteQuorum));
                    continue;
                }
            }

            if let Some(idx) = pe.index {
                match self.pools[idx].delete_object(bucket, object, opts.clone()).await {
                    Ok(res) => {
                        objs.push(Some(res));

                        derrs.push(None);
                    }
                    Err(err) => {
                        objs.push(None);
                        derrs.push(Some(err));
                    }
                }
            }
        }

        if let Some(e) = &derrs[0] {
            return Err(e.clone());
        }

        Ok(objs[0].as_ref().unwrap().clone())
    }

    pub async fn reload_pool_meta(&self) -> Result<()> {
        let mut meta = PoolMeta::default();
        meta.load(self.pools[0].clone(), self.pools.clone()).await?;

        let mut pool_meta = self.pool_meta.write().await;
        *pool_meta = meta;
        // *self.pool_meta.write().unwrap() = meta;
        Ok(())
    }
}

#[tracing::instrument(level = "info", skip(all_buckets, updates))]
async fn update_scan(
    all_merged: Arc<RwLock<DataUsageCache>>,
    results: Arc<RwLock<Vec<DataUsageCache>>>,
    last_update: &mut Option<SystemTime>,
    all_buckets: Vec<BucketInfo>,
    updates: Sender<DataUsageInfo>,
) {
    let mut w = all_merged.write().await;
    *w = DataUsageCache {
        info: DataUsageCacheInfo {
            name: DATA_USAGE_ROOT.to_string(),
            ..Default::default()
        },
        ..Default::default()
    };
    for info in results.read().await.iter() {
        if info.info.last_update.is_none() {
            return;
        }
        w.merge(info);
    }
    if (last_update.is_none() || w.info.last_update > *last_update) && w.root().is_some() {
        let _ = updates.send(w.dui(&w.info.name, &all_buckets)).await;
        *last_update = w.info.last_update;
    }
}

pub async fn find_local_disk(disk_path: &String) -> Option<DiskStore> {
    let disk_map = GLOBAL_LOCAL_DISK_MAP.read().await;

    if let Some(disk) = disk_map.get(disk_path) {
        disk.as_ref().cloned()
    } else {
        None
    }
}

pub async fn get_disk_via_endpoint(endpoint: &Endpoint) -> Option<DiskStore> {
    let global_set_drives = GLOBAL_LOCAL_DISK_SET_DRIVES.read().await;
    if global_set_drives.is_empty() {
        return GLOBAL_LOCAL_DISK_MAP.read().await[&endpoint.to_string()].clone();
    }
    global_set_drives[endpoint.pool_idx as usize][endpoint.set_idx as usize][endpoint.disk_idx as usize].clone()
}

pub async fn all_local_disk_path() -> Vec<String> {
    let disk_map = GLOBAL_LOCAL_DISK_MAP.read().await;
    disk_map.keys().cloned().collect()
}

pub async fn all_local_disk() -> Vec<DiskStore> {
    let disk_map = GLOBAL_LOCAL_DISK_MAP.read().await;
    disk_map
        .values()
        .filter(|v| v.is_some())
        .map(|v| v.as_ref().unwrap().clone())
        .collect()
}

// init_local_disks 初始化本地磁盘，server 启动前必须初始化成功
pub async fn init_local_disks(endpoint_pools: EndpointServerPools) -> Result<()> {
    let opt = &DiskOption {
        cleanup: true,
        health_check: true,
    };

    let mut global_set_drives = GLOBAL_LOCAL_DISK_SET_DRIVES.write().await;
    for pool_eps in endpoint_pools.as_ref().iter() {
        let mut set_count_drives = Vec::with_capacity(pool_eps.set_count);
        for _ in 0..pool_eps.set_count {
            set_count_drives.push(vec![None; pool_eps.drives_per_set]);
        }

        global_set_drives.push(set_count_drives);
    }

    let mut global_local_disk_map = GLOBAL_LOCAL_DISK_MAP.write().await;

    for pool_eps in endpoint_pools.as_ref().iter() {
        let mut set_drives = HashMap::new();
        for ep in pool_eps.endpoints.as_ref().iter() {
            if !ep.is_local {
                continue;
            }

            let disk = new_disk(ep, opt).await?;

            let path = disk.endpoint().to_string();

            global_local_disk_map.insert(path, Some(disk.clone()));

            set_drives.insert(ep.disk_idx, Some(disk.clone()));

            global_set_drives[ep.pool_idx as usize][ep.set_idx as usize][ep.disk_idx as usize] = Some(disk.clone());
        }
    }

    Ok(())
}

#[derive(Debug, Default)]
struct PoolErr {
    index: Option<usize>,
    err: Option<Error>,
}

#[derive(Debug, Default)]
pub struct PoolObjInfo {
    pub index: usize,
    pub object_info: ObjectInfo,
    pub err: Option<Error>,
}

impl Clone for PoolObjInfo {
    fn clone(&self) -> Self {
        Self {
            index: self.index,
            object_info: self.object_info.clone(),
            err: self.err.clone(),
        }
    }
}

// #[derive(Debug, Default, Clone)]
// pub struct ListPathOptions {
//     pub id: String,

//     // Bucket of the listing.
//     pub bucket: String,

//     // Directory inside the bucket.
//     // When unset listPath will set this based on Prefix
//     pub base_dir: String,

//     // Scan/return only content with prefix.
//     pub prefix: String,

//     // FilterPrefix will return only results with this prefix when scanning.
//     // Should never contain a slash.
//     // Prefix should still be set.
//     pub filter_prefix: String,

//     // Marker to resume listing.
//     // The response will be the first entry >= this object name.
//     pub marker: String,

//     // Limit the number of results.
//     pub limit: i32,
// }

#[async_trait::async_trait]
impl ObjectIO for ECStore {
    #[tracing::instrument(level = "debug", skip(self))]
    async fn get_object_reader(
        &self,
        bucket: &str,
        object: &str,
        range: Option<HTTPRangeSpec>,
        h: HeaderMap,
        opts: &ObjectOptions,
    ) -> Result<GetObjectReader> {
        check_get_obj_args(bucket, object)?;

        let object = encode_dir_object(object);

        if self.single_pool() {
            return self.pools[0].get_object_reader(bucket, object.as_str(), range, h, opts).await;
        }

        // TODO: nslock

        let mut opts = opts.clone();

        opts.no_lock = true;

        // TODO: check if DeleteMarker
        let (_oi, idx) = self.get_latest_object_info_with_idx(bucket, &object, &opts).await?;

        self.pools[idx]
            .get_object_reader(bucket, object.as_str(), range, h, &opts)
            .await
    }
    #[tracing::instrument(level = "debug", skip(self, data))]
    async fn put_object(&self, bucket: &str, object: &str, data: &mut PutObjReader, opts: &ObjectOptions) -> Result<ObjectInfo> {
        check_put_object_args(bucket, object)?;

        let object = encode_dir_object(object);

        if self.single_pool() {
            return self.pools[0].put_object(bucket, object.as_str(), data, opts).await;
        }

        let idx = self.get_pool_idx(bucket, &object, data.content_length as i64).await?;

        if opts.data_movement && idx == opts.src_pool_idx {
            return Err(StorageError::DataMovementOverwriteErr(
                bucket.to_owned(),
                object.to_owned(),
                opts.version_id.clone().unwrap_or_default(),
            ));
        }

        self.pools[idx].put_object(bucket, &object, data, opts).await
    }
}

lazy_static! {
    static ref enableObjcetLockConfig: ObjectLockConfiguration = ObjectLockConfiguration {
        object_lock_enabled: Some(ObjectLockEnabled::from_static(ObjectLockEnabled::ENABLED)),
        ..Default::default()
    };
    static ref enableVersioningConfig: VersioningConfiguration = VersioningConfiguration {
        status: Some(BucketVersioningStatus::from_static(BucketVersioningStatus::ENABLED)),
        ..Default::default()
    };
}

#[async_trait::async_trait]
impl StorageAPI for ECStore {
    #[tracing::instrument(skip(self))]
    async fn backend_info(&self) -> madmin::BackendInfo {
        let (standard_sc_parity, rr_sc_parity) = {
            if let Some(sc) = GLOBAL_StorageClass.get() {
                let sc_parity = sc
                    .get_parity_for_sc(storageclass::CLASS_STANDARD)
                    .or(Some(self.pools[0].default_parity_count));

                let rrs_sc_parity = sc.get_parity_for_sc(storageclass::RRS);

                (sc_parity, rrs_sc_parity)
            } else {
                (Some(self.pools[0].default_parity_count), None)
            }
        };

        let mut standard_sc_data = Vec::new();
        let mut rr_sc_data = Vec::new();
        let mut drives_per_set = Vec::new();
        let mut total_sets = Vec::new();

        for (idx, set_count) in self.set_drive_counts().iter().enumerate() {
            if let Some(sc_parity) = standard_sc_parity {
                standard_sc_data.push(set_count - sc_parity);
            }
            if let Some(sc_parity) = rr_sc_parity {
                rr_sc_data.push(set_count - sc_parity);
            }
            total_sets.push(self.pools[idx].set_count);
            drives_per_set.push(*set_count);
        }

        madmin::BackendInfo {
            backend_type: madmin::BackendByte::Erasure,
            online_disks: madmin::BackendDisks::new(),
            offline_disks: madmin::BackendDisks::new(),
            standard_sc_data,
            standard_sc_parity,
            rr_sc_data,
            rr_sc_parity,
            total_sets,
            drives_per_set,
            ..Default::default()
        }
    }
    #[tracing::instrument(skip(self))]
    async fn storage_info(&self) -> madmin::StorageInfo {
        let Some(notification_sy) = get_global_notification_sys() else {
            return madmin::StorageInfo::default();
        };

        notification_sy.storage_info(self).await
    }
    #[tracing::instrument(skip(self))]
    async fn local_storage_info(&self) -> madmin::StorageInfo {
        let mut futures = Vec::with_capacity(self.pools.len());

        for pool in self.pools.iter() {
            futures.push(pool.local_storage_info())
        }

        let results = join_all(futures).await;

        let mut disks = Vec::new();

        for res in results.into_iter() {
            disks.extend_from_slice(&res.disks);
        }

        let backend = self.backend_info().await;
        madmin::StorageInfo { backend, disks }
    }

    #[tracing::instrument(skip(self))]
    async fn make_bucket(&self, bucket: &str, opts: &MakeBucketOptions) -> Result<()> {
        if !is_meta_bucketname(bucket) {
            if let Err(err) = check_valid_bucket_name_strict(bucket) {
                return Err(StorageError::BucketNameInvalid(err.to_string()));
            }

            // TODO: nslock
        }

        if let Err(err) = self.peer_sys.make_bucket(bucket, opts).await {
            if !is_err_bucket_exists(&err.into()) {
                let _ = self
                    .delete_bucket(
                        bucket,
                        &DeleteBucketOptions {
                            no_lock: true,
                            no_recreate: true,
                            ..Default::default()
                        },
                    )
                    .await;
            }
        };

        let mut meta = BucketMetadata::new(bucket);

        meta.set_created(opts.created_at);

        if opts.lock_enabled {
            meta.object_lock_config_xml = xml::serialize::<ObjectLockConfiguration>(&enableObjcetLockConfig)?;
            meta.versioning_config_xml = xml::serialize::<VersioningConfiguration>(&enableVersioningConfig)?;
        }

        if opts.versioning_enabled {
            meta.versioning_config_xml = xml::serialize::<VersioningConfiguration>(&enableVersioningConfig)?;
        }

        meta.save().await?;

        set_bucket_metadata(bucket.to_string(), meta).await?;

        Ok(())
    }

    #[tracing::instrument(skip(self))]
    async fn get_bucket_info(&self, bucket: &str, opts: &BucketOptions) -> Result<BucketInfo> {
        let mut info = self.peer_sys.get_bucket_info(bucket, opts).await?;

        if let Ok(sys) = metadata_sys::get(bucket).await {
            info.created = Some(sys.created);
            info.versionning = sys.versioning();
            info.object_locking = sys.object_locking();
        }

        Ok(info)
    }
    #[tracing::instrument(skip(self))]
    async fn list_bucket(&self, opts: &BucketOptions) -> Result<Vec<BucketInfo>> {
        // TODO: opts.cached

        let mut buckets = self.peer_sys.list_bucket(opts).await?;

        if !opts.no_metadata {
            for bucket in buckets.iter_mut() {
                if let Ok(created) = metadata_sys::created_at(&bucket.name).await {
                    bucket.created = Some(created);
                }
            }
        }
        Ok(buckets)
    }
    #[tracing::instrument(skip(self))]
    async fn delete_bucket(&self, bucket: &str, opts: &DeleteBucketOptions) -> Result<()> {
        if is_meta_bucketname(bucket) {
            return Err(StorageError::BucketNameInvalid(bucket.to_string()));
        }

        if let Err(err) = check_valid_bucket_name(bucket) {
            return Err(StorageError::BucketNameInvalid(err.to_string()));
        }

        // TODO: nslock

        let mut opts = opts.clone();
        if !opts.force {
            // FIXME: check bucket exists
            opts.force = true
        }

        self.peer_sys
            .delete_bucket(bucket, &opts)
            .await
            .map_err(|e| to_object_err(e.into(), vec![bucket]))?;

        // TODO: replication opts.srdelete_op

        // 删除 meta
        self.delete_all(RUSTFS_META_BUCKET, format!("{}/{}", BUCKET_META_PREFIX, bucket).as_str())
            .await?;
        Ok(())
    }

    // @continuation_token marker
    // @start_after as marker when continuation_token empty
    // @delimiter default="/", empty when recursive
    // @max_keys limit
    #[tracing::instrument(skip(self))]
    async fn list_objects_v2(
        self: Arc<Self>,
        bucket: &str,
        prefix: &str,
        continuation_token: Option<String>,
        delimiter: Option<String>,
        max_keys: i32,
        fetch_owner: bool,
        start_after: Option<String>,
    ) -> Result<ListObjectsV2Info> {
        self.inner_list_objects_v2(bucket, prefix, continuation_token, delimiter, max_keys, fetch_owner, start_after)
            .await
    }

    #[tracing::instrument(skip(self))]
    async fn list_object_versions(
        self: Arc<Self>,
        bucket: &str,
        prefix: &str,
        marker: Option<String>,
        version_marker: Option<String>,
        delimiter: Option<String>,
        max_keys: i32,
    ) -> Result<ListObjectVersionsInfo> {
        self.inner_list_object_versions(bucket, prefix, marker, version_marker, delimiter, max_keys)
            .await
    }

    #[tracing::instrument(skip(self))]
    async fn get_object_info(&self, bucket: &str, object: &str, opts: &ObjectOptions) -> Result<ObjectInfo> {
        check_object_args(bucket, object)?;

        let object = encode_dir_object(object);

        if self.single_pool() {
            return self.pools[0].get_object_info(bucket, object.as_str(), opts).await;
        }

        // TODO: nslock

        let (info, _) = self.get_latest_object_info_with_idx(bucket, object.as_str(), opts).await?;

        Ok(info)
    }

    // TODO: review
    #[tracing::instrument(skip(self))]
    async fn copy_object(
        &self,
        src_bucket: &str,
        src_object: &str,
        dst_bucket: &str,
        dst_object: &str,
        src_info: &mut ObjectInfo,
        src_opts: &ObjectOptions,
        dst_opts: &ObjectOptions,
    ) -> Result<ObjectInfo> {
        check_copy_obj_args(src_bucket, src_object)?;
        check_copy_obj_args(dst_bucket, dst_object)?;

        let src_object = encode_dir_object(src_object);
        let dst_object = encode_dir_object(dst_object);

        let cp_src_dst_same = path_join_buf(&[src_bucket, &src_object]) == path_join_buf(&[dst_bucket, &dst_object]);

        // TODO: nslock

        let pool_idx = self
            .get_pool_idx_no_lock(src_bucket, &src_object, src_info.size as i64)
            .await?;

        if cp_src_dst_same {
            if let (Some(src_vid), Some(dst_vid)) = (&src_opts.version_id, &dst_opts.version_id) {
                if src_vid == dst_vid {
                    return self.pools[pool_idx]
                        .copy_object(src_bucket, &src_object, dst_bucket, &dst_object, src_info, src_opts, dst_opts)
                        .await;
                }
            }

            if !dst_opts.versioned && src_opts.version_id.is_none() {
                return self.pools[pool_idx]
                    .copy_object(src_bucket, &src_object, dst_bucket, &dst_object, src_info, src_opts, dst_opts)
                    .await;
            }

            if dst_opts.versioned && src_opts.version_id != dst_opts.version_id {
                src_info.version_only = true;
                return self.pools[pool_idx]
                    .copy_object(src_bucket, &src_object, dst_bucket, &dst_object, src_info, src_opts, dst_opts)
                    .await;
            }
        }

        let put_opts = ObjectOptions {
            user_defined: src_info.user_defined.clone(),
            versioned: dst_opts.versioned,
            version_id: dst_opts.version_id.clone(),
            no_lock: true,
            mod_time: dst_opts.mod_time,
            ..Default::default()
        };

        if let Some(put_object_reader) = src_info.put_object_reader.as_mut() {
            return self.pools[pool_idx]
                .put_object(dst_bucket, &dst_object, put_object_reader, &put_opts)
                .await;
        }

        Err(StorageError::InvalidArgument(
            src_bucket.to_owned(),
            src_object.to_owned(),
            "put_object_reader is none".to_owned(),
        ))
    }
    #[tracing::instrument(skip(self))]
    async fn delete_object(&self, bucket: &str, object: &str, opts: ObjectOptions) -> Result<ObjectInfo> {
        check_del_obj_args(bucket, object)?;

        if opts.delete_prefix {
            self.delete_prefix(bucket, object).await?;
            return Ok(ObjectInfo::default());
        }

        // TODO: nslock

        let object = encode_dir_object(object);
        let object = object.as_str();

        // 查询在哪个 pool
        let (mut pinfo, errs) = self
            .get_pool_info_existing_with_opts(bucket, object, &opts)
            .await
            .map_err(|e| {
                if is_err_read_quorum(&e) {
                    StorageError::ErasureWriteQuorum
                } else {
                    e
                }
            })?;

        if pinfo.object_info.delete_marker && opts.version_id.is_none() {
            pinfo.object_info.name = decode_dir_object(object);
            return Ok(pinfo.object_info);
        }

        if opts.data_movement && opts.src_pool_idx == pinfo.index {
            return Err(StorageError::DataMovementOverwriteErr(
                bucket.to_owned(),
                object.to_owned(),
                opts.version_id.unwrap_or_default(),
            ));
        }

        if opts.data_movement {
            let mut obj = self.pools[pinfo.index].delete_object(bucket, object, opts).await?;
            obj.name = decode_dir_object(obj.name.as_str());
            return Ok(obj);
        }

        if !errs.is_empty() && !opts.versioned && !opts.version_suspended {
            return self.delete_object_from_all_pools(bucket, object, &opts, errs).await;
        }

        for pool in self.pools.iter() {
            match pool.delete_object(bucket, object, opts.clone()).await {
                Ok(res) => {
                    let mut obj = res;
                    obj.name = decode_dir_object(object);
                    return Ok(obj);
                }
                Err(err) => {
                    if !is_err_object_not_found(&err) && !is_err_version_not_found(&err) {
                        return Err(err);
                    }
                }
            }
        }

        if let Some(ver) = opts.version_id {
            return Err(StorageError::VersionNotFound(bucket.to_owned(), object.to_owned(), ver));
        }

        Err(StorageError::ObjectNotFound(bucket.to_owned(), object.to_owned()))
    }
    // TODO: review
    #[tracing::instrument(skip(self))]
    async fn delete_objects(
        &self,
        bucket: &str,
        objects: Vec<ObjectToDelete>,
        opts: ObjectOptions,
    ) -> Result<(Vec<DeletedObject>, Vec<Option<Error>>)> {
        // encode object name
        let objects: Vec<ObjectToDelete> = objects
            .iter()
            .map(|v| {
                let mut v = v.clone();
                v.object_name = encode_dir_object(v.object_name.as_str());
                v
            })
            .collect();

        // 默认返回值
        let mut del_objects = vec![DeletedObject::default(); objects.len()];

        let mut del_errs = Vec::with_capacity(objects.len());
        for _ in 0..objects.len() {
            del_errs.push(None)
        }

        // TODO: nslock

        let mut futures = Vec::with_capacity(objects.len());

        for obj in objects.iter() {
            futures.push(async move {
                self.internal_get_pool_info_existing_with_opts(
                    bucket,
                    &obj.object_name,
                    &ObjectOptions {
                        no_lock: true,
                        ..Default::default()
                    },
                )
                .await
            });
        }

        let results = join_all(futures).await;

        // let mut jhs = Vec::new();
        // let semaphore = Arc::new(Semaphore::new(num_cpus::get()));
        // let pools = Arc::new(self.pools.clone());

        // for obj in objects.iter() {
        //     let (semaphore, pools, bucket, object_name, opt) = (
        //         semaphore.clone(),
        //         pools.clone(),
        //         bucket.to_string(),
        //         obj.object_name.to_string(),
        //         ObjectOptions::default(),
        //     );

        //     let jh = tokio::spawn(async move {
        //         let _permit = semaphore.acquire().await.unwrap();
        //         self.internal_get_pool_info_existing_with_opts(pools.as_ref(), &bucket, &object_name, &opt)
        //             .await
        //     });
        //     jhs.push(jh);
        // }
        // let mut results = Vec::new();
        // for jh in jhs {
        //     results.push(jh.await.unwrap());
        // }

        // 记录 pool Index 对应的 objects pool_idx -> objects idx
        let mut pool_obj_idx_map = HashMap::new();
        let mut orig_index_map = HashMap::new();

        for (i, res) in results.into_iter().enumerate() {
            match res {
                Ok((pinfo, _)) => {
                    if let Some(obj) = objects.get(i) {
                        if pinfo.object_info.delete_marker && obj.version_id.is_none() {
                            del_objects[i] = DeletedObject {
                                delete_marker: pinfo.object_info.delete_marker,
                                delete_marker_version_id: pinfo.object_info.version_id.map(|v| v.to_string()),
                                object_name: decode_dir_object(&pinfo.object_info.name),
                                delete_marker_mtime: pinfo.object_info.mod_time,
                                ..Default::default()
                            };
                            continue;
                        }

                        if !pool_obj_idx_map.contains_key(&pinfo.index) {
                            pool_obj_idx_map.insert(pinfo.index, vec![obj.clone()]);
                        } else if let Some(val) = pool_obj_idx_map.get_mut(&pinfo.index) {
                            val.push(obj.clone());
                        }

                        if !orig_index_map.contains_key(&pinfo.index) {
                            orig_index_map.insert(pinfo.index, vec![i]);
                        } else if let Some(val) = orig_index_map.get_mut(&pinfo.index) {
                            val.push(i);
                        }
                    }
                }
                Err(e) => {
                    if !is_err_object_not_found(&e) && is_err_version_not_found(&e) {
                        del_errs[i] = Some(e)
                    }

                    if let Some(obj) = objects.get(i) {
                        del_objects[i] = DeletedObject {
                            object_name: decode_dir_object(&obj.object_name),
                            version_id: obj.version_id.map(|v| v.to_string()),
                            ..Default::default()
                        }
                    }
                }
            }
        }

        if !pool_obj_idx_map.is_empty() {
            for (i, sets) in self.pools.iter().enumerate() {
                //  取 pool idx 对应的 objects index
                if let Some(objs) = pool_obj_idx_map.get(&i) {
                    //  取对应 obj，理论上不会 none
                    // let objs: Vec<ObjectToDelete> = obj_idxs.iter().filter_map(|&idx| objects.get(idx).cloned()).collect();

                    if objs.is_empty() {
                        continue;
                    }

                    let (pdel_objs, perrs) = sets.delete_objects(bucket, objs.clone(), opts.clone()).await?;

                    // 同时存入不可能为 none
                    let org_indexes = orig_index_map.get(&i).unwrap();

                    // perrs 的顺序理论上跟 obj_idxs 顺序一致
                    for (i, err) in perrs.into_iter().enumerate() {
                        let obj_idx = org_indexes[i];

                        if err.is_some() {
                            del_errs[obj_idx] = err;
                        }

                        let mut dobj = pdel_objs.get(i).unwrap().clone();
                        dobj.object_name = decode_dir_object(&dobj.object_name);

                        del_objects[obj_idx] = dobj;
                    }
                }
            }
        }

        Ok((del_objects, del_errs))
    }

    #[tracing::instrument(skip(self))]
    async fn list_multipart_uploads(
        &self,
        bucket: &str,
        prefix: &str,
        key_marker: Option<String>,
        upload_id_marker: Option<String>,
        delimiter: Option<String>,
        max_uploads: usize,
    ) -> Result<ListMultipartsInfo> {
        check_list_multipart_args(bucket, prefix, &key_marker, &upload_id_marker, &delimiter)?;

        if prefix.is_empty() {
            // TODO: return from cache
        }

        if self.single_pool() {
            return self.pools[0]
                .list_multipart_uploads(bucket, prefix, key_marker, upload_id_marker, delimiter, max_uploads)
                .await;
        }

        let mut uploads = Vec::new();

        for pool in self.pools.iter() {
            if self.is_suspended(pool.pool_idx).await {
                continue;
            }
            let res = pool
                .list_multipart_uploads(
                    bucket,
                    prefix,
                    key_marker.clone(),
                    upload_id_marker.clone(),
                    delimiter.clone(),
                    max_uploads,
                )
                .await?;
            uploads.extend(res.uploads);
        }

        Ok(ListMultipartsInfo {
            key_marker,
            upload_id_marker,
            max_uploads,
            uploads,
            prefix: prefix.to_owned(),
            delimiter: delimiter.to_owned(),
            ..Default::default()
        })
    }

    #[tracing::instrument(skip(self))]
    async fn new_multipart_upload(&self, bucket: &str, object: &str, opts: &ObjectOptions) -> Result<MultipartUploadResult> {
        check_new_multipart_args(bucket, object)?;

        if self.single_pool() {
            return self.pools[0].new_multipart_upload(bucket, object, opts).await;
        }

        for (idx, pool) in self.pools.iter().enumerate() {
            if self.is_suspended(idx).await || self.is_pool_rebalancing(idx).await {
                continue;
            }
            let res = pool
                .list_multipart_uploads(bucket, object, None, None, None, MAX_UPLOADS_LIST)
                .await?;

            if !res.uploads.is_empty() {
                return self.pools[idx].new_multipart_upload(bucket, object, opts).await;
            }
        }

        let idx = self.get_pool_idx(bucket, object, -1).await?;
        if opts.data_movement && idx == opts.src_pool_idx {
            return Err(StorageError::DataMovementOverwriteErr(
                bucket.to_owned(),
                object.to_owned(),
                "".to_owned(),
            ));
        }

        self.pools[idx].new_multipart_upload(bucket, object, opts).await
    }

    #[tracing::instrument(skip(self))]
    async fn copy_object_part(
        &self,
        src_bucket: &str,
        src_object: &str,
        _dst_bucket: &str,
        _dst_object: &str,
        _upload_id: &str,
        _part_id: usize,
        _start_offset: i64,
        _length: i64,
        _src_info: &ObjectInfo,
        _src_opts: &ObjectOptions,
        _dst_opts: &ObjectOptions,
    ) -> Result<()> {
        check_new_multipart_args(src_bucket, src_object)?;

        // TODO: PutObjectReader
        // self.put_object_part(dst_bucket, dst_object, upload_id, part_id, data, opts)

        unimplemented!()
    }
    #[tracing::instrument(skip(self, data))]
    async fn put_object_part(
        &self,
        bucket: &str,
        object: &str,
        upload_id: &str,
        part_id: usize,
        data: &mut PutObjReader,
        opts: &ObjectOptions,
    ) -> Result<PartInfo> {
        check_put_object_part_args(bucket, object, upload_id)?;

        if self.single_pool() {
            return self.pools[0]
                .put_object_part(bucket, object, upload_id, part_id, data, opts)
                .await;
        }

        for pool in self.pools.iter() {
            if self.is_suspended(pool.pool_idx).await {
                continue;
            }
            let err = match pool.put_object_part(bucket, object, upload_id, part_id, data, opts).await {
                Ok(res) => return Ok(res),
                Err(err) => {
                    if is_err_invalid_upload_id(&err) {
                        None
                    } else {
                        Some(err)
                    }
                }
            };

            if let Some(err) = err {
                error!("put_object_part err: {:?}", err);
                return Err(err);
            }
        }

        Err(StorageError::InvalidUploadID(bucket.to_owned(), object.to_owned(), upload_id.to_owned()))
    }

    #[tracing::instrument(skip(self))]
    async fn get_multipart_info(
        &self,
        bucket: &str,
        object: &str,
        upload_id: &str,
        opts: &ObjectOptions,
    ) -> Result<MultipartInfo> {
        check_list_parts_args(bucket, object, upload_id)?;
        if self.single_pool() {
            return self.pools[0].get_multipart_info(bucket, object, upload_id, opts).await;
        }

        for pool in self.pools.iter() {
            if self.is_suspended(pool.pool_idx).await {
                continue;
            }

            return match pool.get_multipart_info(bucket, object, upload_id, opts).await {
                Ok(res) => Ok(res),
                Err(err) => {
                    if is_err_invalid_upload_id(&err) {
                        continue;
                    }

                    Err(err)
                }
            };
        }

        Err(StorageError::InvalidUploadID(bucket.to_owned(), object.to_owned(), upload_id.to_owned()))
    }
    #[tracing::instrument(skip(self))]
    async fn abort_multipart_upload(&self, bucket: &str, object: &str, upload_id: &str, opts: &ObjectOptions) -> Result<()> {
        check_abort_multipart_args(bucket, object, upload_id)?;

        // TODO: defer DeleteUploadID

        if self.single_pool() {
            return self.pools[0].abort_multipart_upload(bucket, object, upload_id, opts).await;
        }

        for pool in self.pools.iter() {
            if self.is_suspended(pool.pool_idx).await {
                continue;
            }

            let err = match pool.abort_multipart_upload(bucket, object, upload_id, opts).await {
                Ok(_) => return Ok(()),
                Err(err) => {
                    //
                    if is_err_invalid_upload_id(&err) { None } else { Some(err) }
                }
            };

            if let Some(er) = err {
                return Err(er);
            }
        }

        Err(StorageError::InvalidUploadID(bucket.to_owned(), object.to_owned(), upload_id.to_owned()))
    }

    #[tracing::instrument(skip(self))]
    async fn complete_multipart_upload(
        &self,
        bucket: &str,
        object: &str,
        upload_id: &str,
        uploaded_parts: Vec<CompletePart>,
        opts: &ObjectOptions,
    ) -> Result<ObjectInfo> {
        check_complete_multipart_args(bucket, object, upload_id)?;

        if self.single_pool() {
            return self.pools[0]
                .complete_multipart_upload(bucket, object, upload_id, uploaded_parts, opts)
                .await;
        }

        for pool in self.pools.iter() {
            if self.is_suspended(pool.pool_idx).await {
                continue;
            }

            let err = match pool
                .complete_multipart_upload(bucket, object, upload_id, uploaded_parts.clone(), opts)
                .await
            {
                Ok(res) => return Ok(res),
                Err(err) => {
                    //
                    if is_err_invalid_upload_id(&err) { None } else { Some(err) }
                }
            };

            if let Some(er) = err {
                return Err(er);
            }
        }

        Err(StorageError::InvalidUploadID(bucket.to_owned(), object.to_owned(), upload_id.to_owned()))
    }

    #[tracing::instrument(skip(self))]
    async fn get_disks(&self, pool_idx: usize, set_idx: usize) -> Result<Vec<Option<DiskStore>>> {
        if pool_idx < self.pools.len() && set_idx < self.pools[pool_idx].disk_set.len() {
            self.pools[pool_idx].disk_set[set_idx].get_disks(0, 0).await
        } else {
            Err(Error::other(format!("pool idx {}, set idx {}, not found", pool_idx, set_idx)))
        }
    }

    #[tracing::instrument(skip(self))]
    fn set_drive_counts(&self) -> Vec<usize> {
        let mut counts = vec![0; self.pools.len()];

        for (i, pool) in self.pools.iter().enumerate() {
            counts[i] = pool.set_drive_count();
        }
        counts
    }
    #[tracing::instrument(skip(self))]
    async fn put_object_metadata(&self, bucket: &str, object: &str, opts: &ObjectOptions) -> Result<ObjectInfo> {
        let object = encode_dir_object(object);
        if self.single_pool() {
            return self.pools[0].put_object_metadata(bucket, object.as_str(), opts).await;
        }

        let mut opts = opts.clone();
        opts.metadata_chg = true;

        let idx = self.get_pool_idx_existing_with_opts(bucket, object.as_str(), &opts).await?;

        self.pools[idx].put_object_metadata(bucket, object.as_str(), &opts).await
    }
    #[tracing::instrument(skip(self))]
    async fn get_object_tags(&self, bucket: &str, object: &str, opts: &ObjectOptions) -> Result<String> {
        let object = encode_dir_object(object);

        if self.single_pool() {
            return self.pools[0].get_object_tags(bucket, object.as_str(), opts).await;
        }

        let (oi, _) = self.get_latest_object_info_with_idx(bucket, &object, opts).await?;

        Ok(oi.user_tags)
    }

    #[tracing::instrument(level = "debug", skip(self))]
    async fn put_object_tags(&self, bucket: &str, object: &str, tags: &str, opts: &ObjectOptions) -> Result<ObjectInfo> {
        let object = encode_dir_object(object);

        if self.single_pool() {
            return self.pools[0].put_object_tags(bucket, object.as_str(), tags, opts).await;
        }

        let idx = self.get_pool_idx_existing_with_opts(bucket, object.as_str(), opts).await?;

        self.pools[idx].put_object_tags(bucket, object.as_str(), tags, opts).await
    }

    #[tracing::instrument(skip(self))]
    async fn delete_object_tags(&self, bucket: &str, object: &str, opts: &ObjectOptions) -> Result<ObjectInfo> {
        let object = encode_dir_object(object);

        if self.single_pool() {
            return self.pools[0].delete_object_tags(bucket, object.as_str(), opts).await;
        }

        let idx = self.get_pool_idx_existing_with_opts(bucket, object.as_str(), opts).await?;

        self.pools[idx].delete_object_tags(bucket, object.as_str(), opts).await
    }

    #[tracing::instrument(skip(self))]
    async fn heal_format(&self, dry_run: bool) -> Result<(HealResultItem, Option<Error>)> {
        info!("heal_format");
        let mut r = HealResultItem {
            heal_item_type: HEAL_ITEM_METADATA.to_string(),
            detail: "disk-format".to_string(),
            ..Default::default()
        };

        let mut count_no_heal = 0;
        for pool in self.pools.iter() {
            let (mut result, err) = pool.heal_format(dry_run).await?;
            if let Some(err) = err {
                match err {
                    StorageError::NoHealRequired => {
                        count_no_heal += 1;
                    }
                    _ => {
                        continue;
                    }
                }
            }
            r.disk_count += result.disk_count;
            r.set_count += result.set_count;
            r.before.drives.append(&mut result.before.drives);
            r.after.drives.append(&mut result.after.drives);
        }
        if count_no_heal == self.pools.len() {
            info!("heal format success, NoHealRequired");
            return Ok((r, Some(StorageError::NoHealRequired)));
        }
        info!("heal format success result: {:?}", r);
        Ok((r, None))
    }

    #[tracing::instrument(skip(self))]
    async fn heal_bucket(&self, bucket: &str, opts: &HealOpts) -> Result<HealResultItem> {
        let res = self.peer_sys.heal_bucket(bucket, opts).await?;

        Ok(res)
    }
    #[tracing::instrument(skip(self))]
    async fn heal_object(
        &self,
        bucket: &str,
        object: &str,
        version_id: &str,
        opts: &HealOpts,
    ) -> Result<(HealResultItem, Option<Error>)> {
        info!("ECStore heal_object");
        let object = encode_dir_object(object);

        let mut futures = Vec::with_capacity(self.pools.len());
        for pool in self.pools.iter() {
            //TODO: IsSuspended
            futures.push(pool.heal_object(bucket, &object, version_id, opts));
            // futures.push(async move {
            // match pool.heal_object(bucket, &object, version_id, opts).await {
            //     Ok((mut result, err)) => {
            //         result.object = utils::path::decode_dir_object(&result.object);
            //         results.write().await.insert(idx, result);
            //         errs.write().await[idx] = err;
            //     }
            //     Err(err) => {
            //         errs.write().await[idx] = Some(err);
            //     }
            // }
            // });
        }
        let results = join_all(futures).await;

        let mut errs = Vec::with_capacity(self.pools.len());
        let mut ress = Vec::with_capacity(self.pools.len());

        for res in results.into_iter() {
            match res {
                Ok((result, err)) => {
                    let mut result = result;
                    result.object = decode_dir_object(&result.object);
                    ress.push(result);
                    errs.push(err);
                }
                Err(err) => {
                    errs.push(Some(err));
                    ress.push(HealResultItem::default());
                }
            }
        }

        for (idx, err) in errs.iter().enumerate() {
            if err.is_none() {
                return Ok((ress.remove(idx), None));
            }
        }

        // No pool returned a nil error, return the first non 'not found' error
        for (index, err) in errs.iter().enumerate() {
            match err {
                Some(err) => {
                    if is_err_object_not_found(err) || is_err_version_not_found(err) {
                        continue;
                    }
                    return Ok((ress.remove(index), Some(err.clone())));
                }
                None => {
                    return Ok((ress.remove(index), None));
                }
            }
        }

        // At this stage, all errors are 'not found'
        if !version_id.is_empty() {
            return Ok((HealResultItem::default(), Some(Error::FileVersionNotFound)));
        }

        Ok((HealResultItem::default(), Some(Error::FileNotFound)))
    }

    #[tracing::instrument(skip(self))]
    async fn heal_objects(
        &self,
        bucket: &str,
        prefix: &str,
        opts: &HealOpts,
        hs: Arc<HealSequence>,
        is_meta: bool,
    ) -> Result<()> {
        info!("heal objects");
        let opts_clone = *opts;
        let heal_entry: HealEntryFn = Arc::new(move |bucket: String, entry: MetaCacheEntry, scan_mode: HealScanMode| {
            let opts_clone = opts_clone;
            let hs_clone = hs.clone();
            Box::pin(async move {
                if entry.is_dir() {
                    return Ok(());
                }

                if bucket == RUSTFS_META_BUCKET
                    && Pattern::new("buckets/*/.metacache/*")
                        .map(|p| p.matches(&entry.name))
                        .unwrap_or(false)
                    || Pattern::new("tmp/*").map(|p| p.matches(&entry.name)).unwrap_or(false)
                    || Pattern::new("multipart/*").map(|p| p.matches(&entry.name)).unwrap_or(false)
                    || Pattern::new("tmp-old/*").map(|p| p.matches(&entry.name)).unwrap_or(false)
                {
                    return Ok(());
                }
                let fivs = match entry.file_info_versions(&bucket) {
                    Ok(fivs) => fivs,
                    Err(_) => {
                        return if is_meta {
                            HealSequence::heal_meta_object(hs_clone.clone(), &bucket, &entry.name, "", scan_mode).await
                        } else {
                            HealSequence::heal_object(hs_clone.clone(), &bucket, &entry.name, "", scan_mode).await
                        };
                    }
                };

                if opts_clone.remove && !opts_clone.dry_run {
                    let Some(store) = new_object_layer_fn() else {
                        return Err(Error::other("errServerNotInitialized"));
                    };

                    if let Err(err) = store.check_abandoned_parts(&bucket, &entry.name, &opts_clone).await {
                        info!("unable to check object {}/{} for abandoned data: {}", bucket, entry.name, err.to_string());
                    }
                }
                for version in fivs.versions.iter() {
                    if is_meta {
                        if let Err(err) = HealSequence::heal_meta_object(
                            hs_clone.clone(),
                            &bucket,
                            &version.name,
                            &version.version_id.map(|v| v.to_string()).unwrap_or("".to_string()),
                            scan_mode,
                        )
                        .await
                        {
                            match err {
                                Error::FileNotFound | Error::FileVersionNotFound => {}
                                _ => {
                                    return Err(err);
                                }
                            }
                        }
                    } else if let Err(err) = HealSequence::heal_object(
                        hs_clone.clone(),
                        &bucket,
                        &version.name,
                        &version.version_id.map(|v| v.to_string()).unwrap_or("".to_string()),
                        scan_mode,
                    )
                    .await
                    {
                        match err {
                            Error::FileNotFound | Error::FileVersionNotFound => {}
                            _ => {
                                return Err(err);
                            }
                        }
                    }
                }
                Ok(())
            })
        });
        let mut first_err = None;
        for (idx, pool) in self.pools.iter().enumerate() {
            if opts.pool.is_some() && opts.pool.unwrap() != idx {
                continue;
            }
            //TODO: IsSuspended

            for (idx, set) in pool.disk_set.iter().enumerate() {
                if opts.set.is_some() && opts.set.unwrap() != idx {
                    continue;
                }

                if let Err(err) = set.list_and_heal(bucket, prefix, opts, heal_entry.clone()).await {
                    if first_err.is_none() {
                        first_err = Some(err)
                    }
                }
            }
        }

        if first_err.is_some() {
            return Err(first_err.unwrap());
        }

        Ok(())
    }

    #[tracing::instrument(skip(self))]
    async fn get_pool_and_set(&self, id: &str) -> Result<(Option<usize>, Option<usize>, Option<usize>)> {
        for (pool_idx, pool) in self.pools.iter().enumerate() {
            for (set_idx, set) in pool.format.erasure.sets.iter().enumerate() {
                for (disk_idx, disk_id) in set.iter().enumerate() {
                    if disk_id.to_string() == id {
                        return Ok((Some(pool_idx), Some(set_idx), Some(disk_idx)));
                    }
                }
            }
        }

        Err(Error::DiskNotFound)
    }

    #[tracing::instrument(skip(self))]
    async fn check_abandoned_parts(&self, bucket: &str, object: &str, opts: &HealOpts) -> Result<()> {
        let object = encode_dir_object(object);
        if self.single_pool() {
            return self.pools[0].check_abandoned_parts(bucket, &object, opts).await;
        }

        let mut errs = Vec::new();
        for pool in self.pools.iter() {
            //TODO: IsSuspended
            if let Err(err) = pool.check_abandoned_parts(bucket, &object, opts).await {
                errs.push(err);
            }
        }

        if !errs.is_empty() {
            return Err(errs[0].clone());
        }

        Ok(())
    }
}

async fn init_local_peer(endpoint_pools: &EndpointServerPools, host: &String, port: &String) {
    let mut peer_set = Vec::new();
    endpoint_pools.as_ref().iter().for_each(|endpoints| {
        endpoints.endpoints.as_ref().iter().for_each(|endpoint| {
            if endpoint.get_type() == EndpointType::Url && endpoint.is_local && endpoint.url.has_host() {
                peer_set.push(endpoint.url.host_str().unwrap().to_string());
            }
        });
    });

    if peer_set.is_empty() {
        if !host.is_empty() {
            *GLOBAL_Local_Node_Name.write().await = format!("{}:{}", host, port);
            return;
        }

        *GLOBAL_Local_Node_Name.write().await = format!("127.0.0.1:{}", port);
        return;
    }

    *GLOBAL_Local_Node_Name.write().await = peer_set[0].clone();
}

pub fn is_valid_object_prefix(_object: &str) -> bool {
    // Implement object prefix validation
    // !object.is_empty() // Placeholder
    // FIXME: TODO:
    true
}

fn is_valid_object_name(object: &str) -> bool {
    // Implement object name validation
    !object.is_empty() // Placeholder
}

fn check_object_name_for_length_and_slash(bucket: &str, object: &str) -> Result<()> {
    if object.len() > 1024 {
        return Err(StorageError::ObjectNameTooLong(bucket.to_owned(), object.to_owned()));
    }

    if object.starts_with(SLASH_SEPARATOR) {
        return Err(StorageError::ObjectNamePrefixAsSlash(bucket.to_owned(), object.to_owned()));
    }

    #[cfg(target_os = "windows")]
    {
        if object.contains('\\')
            || object.contains(':')
            || object.contains('*')
            || object.contains('?')
            || object.contains('"')
            || object.contains('|')
            || object.contains('<')
            || object.contains('>')
        {
            return Err(StorageError::ObjectNameInvalid(bucket.to_owned(), object.to_owned()));
        }
    }

    Ok(())
}

fn check_copy_obj_args(bucket: &str, object: &str) -> Result<()> {
    check_bucket_and_object_names(bucket, object)
}

fn check_get_obj_args(bucket: &str, object: &str) -> Result<()> {
    check_bucket_and_object_names(bucket, object)
}

fn check_del_obj_args(bucket: &str, object: &str) -> Result<()> {
    check_bucket_and_object_names(bucket, object)
}

fn check_bucket_and_object_names(bucket: &str, object: &str) -> Result<()> {
    if !is_meta_bucketname(bucket) && check_valid_bucket_name_strict(bucket).is_err() {
        return Err(StorageError::BucketNameInvalid(bucket.to_string()));
    }

    if object.is_empty() {
        return Err(StorageError::ObjectNameInvalid(bucket.to_string(), object.to_string()));
    }

    if !is_valid_object_prefix(object) {
        return Err(StorageError::ObjectNameInvalid(bucket.to_string(), object.to_string()));
    }

    if cfg!(target_os = "windows") && object.contains('\\') {
        return Err(StorageError::ObjectNameInvalid(bucket.to_string(), object.to_string()));
    }

    Ok(())
}

pub fn check_list_objs_args(bucket: &str, prefix: &str, _marker: &Option<String>) -> Result<()> {
    if !is_meta_bucketname(bucket) && check_valid_bucket_name_strict(bucket).is_err() {
        return Err(StorageError::BucketNameInvalid(bucket.to_string()));
    }

    if !is_valid_object_prefix(prefix) {
        return Err(StorageError::ObjectNameInvalid(bucket.to_string(), prefix.to_string()));
    }

    Ok(())
}

fn check_list_multipart_args(
    bucket: &str,
    prefix: &str,
    key_marker: &Option<String>,
    upload_id_marker: &Option<String>,
    _delimiter: &Option<String>,
) -> Result<()> {
    check_list_objs_args(bucket, prefix, key_marker)?;

    if let Some(upload_id_marker) = upload_id_marker {
        if let Some(key_marker) = key_marker {
            if key_marker.ends_with('/') {
                return Err(StorageError::InvalidUploadIDKeyCombination(
                    upload_id_marker.to_string(),
                    key_marker.to_string(),
                ));
            }
        }

        if let Err(_e) = base64_decode(upload_id_marker.as_bytes()) {
            return Err(StorageError::MalformedUploadID(upload_id_marker.to_owned()));
        }
    }

    Ok(())
}

fn check_object_args(bucket: &str, object: &str) -> Result<()> {
    if !is_meta_bucketname(bucket) && check_valid_bucket_name_strict(bucket).is_err() {
        return Err(StorageError::BucketNameInvalid(bucket.to_string()));
    }

    check_object_name_for_length_and_slash(bucket, object)?;

    if !is_valid_object_name(object) {
        return Err(StorageError::ObjectNameInvalid(bucket.to_string(), object.to_string()));
    }

    Ok(())
}

fn check_new_multipart_args(bucket: &str, object: &str) -> Result<()> {
    check_object_args(bucket, object)
}

fn check_multipart_object_args(bucket: &str, object: &str, upload_id: &str) -> Result<()> {
    if let Err(e) = base64_decode(upload_id.as_bytes()) {
        return Err(StorageError::MalformedUploadID(format!("{}/{}-{},err:{}", bucket, object, upload_id, e)));
    };
    check_object_args(bucket, object)
}

fn check_put_object_part_args(bucket: &str, object: &str, upload_id: &str) -> Result<()> {
    check_multipart_object_args(bucket, object, upload_id)
}

fn check_list_parts_args(bucket: &str, object: &str, upload_id: &str) -> Result<()> {
    check_multipart_object_args(bucket, object, upload_id)
}

fn check_complete_multipart_args(bucket: &str, object: &str, upload_id: &str) -> Result<()> {
    check_multipart_object_args(bucket, object, upload_id)
}

fn check_abort_multipart_args(bucket: &str, object: &str, upload_id: &str) -> Result<()> {
    check_multipart_object_args(bucket, object, upload_id)
}

#[tracing::instrument(level = "debug")]
fn check_put_object_args(bucket: &str, object: &str) -> Result<()> {
    if !is_meta_bucketname(bucket) && check_valid_bucket_name_strict(bucket).is_err() {
        return Err(StorageError::BucketNameInvalid(bucket.to_string()));
    }

    check_object_name_for_length_and_slash(bucket, object)?;

    if object.is_empty() || !is_valid_object_prefix(object) {
        return Err(StorageError::ObjectNameInvalid(bucket.to_string(), object.to_string()));
    }

    Ok(())
}

pub async fn get_disk_infos(disks: &[Option<DiskStore>]) -> Vec<Option<DiskInfo>> {
    let opts = &DiskInfoOptions::default();
    let mut res = vec![None; disks.len()];
    for (idx, disk_op) in disks.iter().enumerate() {
        if let Some(disk) = disk_op {
            if let Ok(info) = disk.disk_info(opts).await {
                res[idx] = Some(info);
            }
        }
    }

    res
}

#[derive(Debug, Default, Clone)]
pub struct PoolAvailableSpace {
    pub index: usize,
    pub available: u64,    // in bytes
    pub max_used_pct: u64, // Used disk percentage of most filled disk, rounded down.
}

#[derive(Debug, Default, Clone)]
pub struct ServerPoolsAvailableSpace(Vec<PoolAvailableSpace>);

impl ServerPoolsAvailableSpace {
    pub fn iter(&self) -> Iter<'_, PoolAvailableSpace> {
        self.0.iter()
    }
    // TotalAvailable - total available space
    pub fn total_available(&self) -> u64 {
        let mut total = 0;
        for pool in &self.0 {
            total += pool.available;
        }
        total
    }

    // FilterMaxUsed will filter out any pools that has used percent bigger than max,
    // unless all have that, in which case all are preserved.
    pub fn filter_max_used(&mut self, max: u64) {
        if self.0.len() <= 1 {
            // Nothing to do.
            return;
        }
        let mut ok = false;
        for pool in &self.0 {
            if pool.available > 0 && pool.max_used_pct < max {
                ok = true;
                break;
            }
        }
        if !ok {
            // All above limit.
            // Do not modify
            return;
        }

        // Remove entries that are above.
        for pool in self.0.iter_mut() {
            if pool.available > 0 && pool.max_used_pct < max {
                continue;
            }
            pool.available = 0
        }
    }
}

pub async fn has_space_for(dis: &[Option<DiskInfo>], size: i64) -> Result<bool> {
    let size = { if size < 0 { DISK_ASSUME_UNKNOWN_SIZE } else { size as u64 * 2 } };

    let mut available = 0;
    let mut total = 0;
    let mut disks_num = 0;

    for disk in dis.iter().flatten() {
        disks_num += 1;
        total += disk.total;
        available += disk.total - disk.used;
    }

    if disks_num < dis.len() / 2 || disks_num == 0 {
        return Err(Error::other(format!(
            "not enough online disks to calculate the available space,need {}, found {}",
            (dis.len() / 2) + 1,
            disks_num,
        )));
    }

    let per_disk = size / disks_num as u64;

    for disk in dis.iter().flatten() {
        if !is_erasure_sd().await && disk.free_inodes < DISK_MIN_INODES && disk.used_inodes > 0 {
            return Ok(false);
        }

        if disk.free <= per_disk {
            return Ok(false);
        }
    }

    if available < size {
        return Ok(false);
    }

    available -= size;

    let want = total as f64 * (1.0 - DISK_FILL_FRACTION);

    Ok(available > want as u64)
}

#[cfg(test)]
mod tests {
    use super::*;

    // Test validation functions
    #[test]
    fn test_is_valid_object_name() {
        assert!(is_valid_object_name("valid-object-name"));
        assert!(!is_valid_object_name(""));
        assert!(is_valid_object_name("object/with/slashes"));
        assert!(is_valid_object_name("object with spaces"));
    }

    #[test]
    fn test_is_valid_object_prefix() {
        assert!(is_valid_object_prefix("valid-prefix"));
        assert!(is_valid_object_prefix(""));
        assert!(is_valid_object_prefix("prefix/with/slashes"));
    }

    #[test]
    fn test_check_bucket_and_object_names() {
        // Valid names
        assert!(check_bucket_and_object_names("valid-bucket", "valid-object").is_ok());

        // Invalid bucket names
        assert!(check_bucket_and_object_names("", "valid-object").is_err());
        assert!(check_bucket_and_object_names("INVALID", "valid-object").is_err());

        // Invalid object names
        assert!(check_bucket_and_object_names("valid-bucket", "").is_err());
    }

    #[test]
    fn test_check_list_objs_args() {
        assert!(check_list_objs_args("valid-bucket", "", &None).is_ok());
        assert!(check_list_objs_args("", "", &None).is_err());
        assert!(check_list_objs_args("INVALID", "", &None).is_err());
    }

    #[test]
    fn test_check_multipart_args() {
        assert!(check_new_multipart_args("valid-bucket", "valid-object").is_ok());
        assert!(check_new_multipart_args("", "valid-object").is_err());
        assert!(check_new_multipart_args("valid-bucket", "").is_err());

        // Use valid base64 encoded upload_id
        let valid_upload_id = "dXBsb2FkLWlk"; // base64 encoded "upload-id"
        assert!(check_multipart_object_args("valid-bucket", "valid-object", valid_upload_id).is_ok());
        assert!(check_multipart_object_args("", "valid-object", valid_upload_id).is_err());
        assert!(check_multipart_object_args("valid-bucket", "", valid_upload_id).is_err());
        // Empty string is valid base64 (decodes to empty vec), so this should pass bucket/object validation
        // but fail on empty upload_id check in the function logic
        assert!(check_multipart_object_args("valid-bucket", "valid-object", "").is_ok());
        assert!(check_multipart_object_args("valid-bucket", "valid-object", "invalid-base64!").is_err());
    }

    #[tokio::test]
    async fn test_get_disk_infos() {
        let disks = vec![None, None]; // Empty disks for testing
        let infos = get_disk_infos(&disks).await;

        assert_eq!(infos.len(), disks.len());
        // All should be None since we passed None disks
        assert!(infos.iter().all(|info| info.is_none()));
    }

    #[tokio::test]
    async fn test_has_space_for() {
        let disk_infos = vec![None, None]; // No actual disk info

        let result = has_space_for(&disk_infos, 1024).await;
        // Should fail due to no valid disk info
        assert!(result.is_err());
    }

    #[test]
    fn test_server_pools_available_space() {
        let mut spaces = ServerPoolsAvailableSpace(vec![
            PoolAvailableSpace {
                index: 0,
                available: 1000,
                max_used_pct: 50,
            },
            PoolAvailableSpace {
                index: 1,
                available: 2000,
                max_used_pct: 80,
            },
        ]);

        assert_eq!(spaces.total_available(), 3000);

        spaces.filter_max_used(60);
        // filter_max_used sets available to 0 for filtered pools, doesn't remove them
        assert_eq!(spaces.0.len(), 2); // Length remains the same
        assert_eq!(spaces.0[0].index, 0);
        assert_eq!(spaces.0[0].available, 1000); // First pool should still be available
        assert_eq!(spaces.0[1].available, 0); // Second pool should be filtered (available = 0)
        assert_eq!(spaces.total_available(), 1000); // Only first pool contributes to total
    }

    #[tokio::test]
    async fn test_find_local_disk() {
        let result = find_local_disk(&"/nonexistent/path".to_string()).await;
        assert!(result.is_none(), "Should return None for nonexistent path");
    }

    #[tokio::test]
    async fn test_all_local_disk_path() {
        let paths = all_local_disk_path().await;
        // Should return empty or some paths depending on global state
        assert!(paths.is_empty() || !paths.is_empty());
    }

    #[tokio::test]
    async fn test_all_local_disk() {
        let disks = all_local_disk().await;
        // Should return empty or some disks depending on global state
        assert!(disks.is_empty() || !disks.is_empty());
    }

    // Test that we can create the basic structures without global state
    #[test]
    fn test_pool_available_space_creation() {
        let space = PoolAvailableSpace {
            index: 0,
            available: 1000,
            max_used_pct: 50,
        };
        assert_eq!(space.index, 0);
        assert_eq!(space.available, 1000);
        assert_eq!(space.max_used_pct, 50);
    }

    #[test]
    fn test_server_pools_available_space_iter() {
        let spaces = ServerPoolsAvailableSpace(vec![PoolAvailableSpace {
            index: 0,
            available: 1000,
            max_used_pct: 50,
        }]);

        let mut count = 0;
        for space in spaces.iter() {
            assert_eq!(space.index, 0);
            count += 1;
        }
        assert_eq!(count, 1);
    }

    #[test]
    fn test_validation_functions_comprehensive() {
        // Test object name validation edge cases
        assert!(!is_valid_object_name(""));
        assert!(is_valid_object_name("a"));
        assert!(is_valid_object_name("test.txt"));
        assert!(is_valid_object_name("folder/file.txt"));
        assert!(is_valid_object_name("very-long-object-name-with-many-characters"));

        // Test prefix validation
        assert!(is_valid_object_prefix(""));
        assert!(is_valid_object_prefix("prefix"));
        assert!(is_valid_object_prefix("prefix/"));
        assert!(is_valid_object_prefix("deep/nested/prefix/"));
    }

    #[test]
    fn test_argument_validation_comprehensive() {
        // Test bucket and object name validation
        assert!(check_bucket_and_object_names("test-bucket", "test-object").is_ok());
        assert!(check_bucket_and_object_names("test-bucket", "folder/test-object").is_ok());

        // Test list objects arguments
        assert!(check_list_objs_args("test-bucket", "prefix", &Some("marker".to_string())).is_ok());
        assert!(check_list_objs_args("test-bucket", "", &None).is_ok());

        // Test multipart upload arguments with valid base64 upload_id
        let valid_upload_id = "dXBsb2FkLWlk"; // base64 encoded "upload-id"
        assert!(check_put_object_part_args("test-bucket", "test-object", valid_upload_id).is_ok());
        assert!(check_list_parts_args("test-bucket", "test-object", valid_upload_id).is_ok());
        assert!(check_complete_multipart_args("test-bucket", "test-object", valid_upload_id).is_ok());
        assert!(check_abort_multipart_args("test-bucket", "test-object", valid_upload_id).is_ok());

        // Test put object arguments
        assert!(check_put_object_args("test-bucket", "test-object").is_ok());
        assert!(check_put_object_args("", "test-object").is_err());
        assert!(check_put_object_args("test-bucket", "").is_err());
    }
}<|MERGE_RESOLUTION|>--- conflicted
+++ resolved
@@ -49,6 +49,7 @@
 use http::HeaderMap;
 use lazy_static::lazy_static;
 use madmin::heal_commands::HealResultItem;
+use rand::Rng as _;
 use rustfs_filemeta::MetaCacheEntry;
 use s3s::dto::{BucketVersioningStatus, ObjectLockConfiguration, ObjectLockEnabled, VersioningConfiguration};
 use std::cmp::Ordering;
@@ -501,12 +502,8 @@
             return None;
         }
 
-<<<<<<< HEAD
-        let random_u64: u64 = rand::random();
-=======
         let mut rng = rand::rng();
         let random_u64: u64 = rng.random_range(0..total);
->>>>>>> cecde068
 
         let choose = random_u64 % total;
         let mut at_total = 0;
