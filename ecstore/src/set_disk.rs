use crate::{
    bitrot::{bitrot_verify, close_bitrot_writers, new_bitrot_filereader, new_bitrot_filewriter, BitrotFileWriter},
    cache_value::metacache_set::{list_path_raw, ListPathRawOptions},
    config::{storageclass, GLOBAL_StorageClass},
    disk::{
        endpoint::Endpoint,
        error::{is_all_not_found, DiskError},
        format::FormatV3,
        new_disk, CheckPartsResp, DeleteOptions, DiskAPI, DiskInfo, DiskInfoOptions, DiskOption, DiskStore, FileInfoVersions,
        MetaCacheEntries, MetaCacheEntry, MetadataResolutionParams, ReadMultipleReq, ReadMultipleResp, ReadOptions,
        UpdateMetadataOpts, RUSTFS_META_BUCKET, RUSTFS_META_MULTIPART_BUCKET, RUSTFS_META_TMP_BUCKET,
    },
    erasure::Erasure,
    error::clone_err,
    file_meta::{merge_file_meta_versions, FileMeta, FileMetaShallowVersion},
    global::{
        get_global_deployment_id, is_dist_erasure, GLOBAL_BackgroundHealState, GLOBAL_LOCAL_DISK_MAP,
        GLOBAL_LOCAL_DISK_SET_DRIVES,
    },
    heal::{
        data_usage::{DATA_USAGE_CACHE_NAME, DATA_USAGE_ROOT},
        data_usage_cache::{DataUsageCacheInfo, DataUsageEntry, DataUsageEntryInfo},
        heal_commands::{
            HealOpts, HealScanMode, HealingTracker, DRIVE_STATE_CORRUPT, DRIVE_STATE_MISSING, DRIVE_STATE_OFFLINE,
            DRIVE_STATE_OK, HEAL_DEEP_SCAN, HEAL_ITEM_OBJECT, HEAL_NORMAL_SCAN,
        },
        heal_ops::BG_HEALING_UUID,
    },
    io::{EtagReader, READ_BUFFER_SIZE},
    quorum::{object_op_ignored_errs, reduce_read_quorum_errs, reduce_write_quorum_errs, QuorumError},
    store_api::{
        BucketInfo, BucketOptions, CompletePart, DeleteBucketOptions, DeletedObject, FileInfo, GetObjectReader, HTTPRangeSpec,
        ListMultipartsInfo, ListObjectsV2Info, MakeBucketOptions, MultipartInfo, MultipartUploadResult, ObjectIO, ObjectInfo,
        ObjectOptions, ObjectPartInfo, ObjectToDelete, PartInfo, PutObjReader, RawFileInfo, StorageAPI, DEFAULT_BITROT_ALGO,
    },
    store_err::{is_err_object_not_found, to_object_err, StorageError},
    store_init::{load_format_erasure, ErasureError},
    utils::{
        self,
        crypto::{base64_decode, base64_encode, hex},
        path::{encode_dir_object, has_suffix, SLASH_SEPARATOR},
    },
    xhttp,
};
use crate::{config::error::is_err_config_not_found, global::GLOBAL_MRFState};
use crate::{disk::STORAGE_FORMAT_FILE, heal::mrf::PartialOperation};
use crate::{file_meta::file_info_from_raw, heal::data_usage_cache::DataUsageCache};
use crate::{
    heal::data_scanner::{globalHealConfig, HEAL_DELETE_DANGLING},
    store_api::ListObjectVersionsInfo,
};
use crate::{
    heal::heal_ops::{HealEntryFn, HealSequence},
    utils::path::path_join_buf,
};
use bytesize::ByteSize;
use chrono::Utc;
use common::error::{Error, Result};
use futures::future::join_all;
use glob::Pattern;
use http::HeaderMap;
use lock::{namespace_lock::NsLockMap, LockApi};
use madmin::heal_commands::{HealDriveInfo, HealResultItem};
use md5::{Digest as Md5Digest, Md5};
use rand::{
    thread_rng,
    {seq::SliceRandom, Rng},
};
use sha2::{Digest, Sha256};
use std::hash::Hash;
use std::time::SystemTime;
use std::{
    collections::{HashMap, HashSet},
    io::{Cursor, Write},
    mem::replace,
    path::Path,
    sync::Arc,
    time::Duration,
};
use time::OffsetDateTime;
use tokio::{
    io::{empty, AsyncWrite},
    sync::{broadcast, RwLock},
};
use tokio::{
    select,
    sync::mpsc::{self, Sender},
    time::interval,
};
use tracing::error;
use tracing::{debug, info, warn};
use uuid::Uuid;
use workers::workers::Workers;

pub const CHECK_PART_UNKNOWN: usize = 0;
// Changing the order can cause a data loss
// when running two nodes with incompatible versions
pub const CHECK_PART_SUCCESS: usize = 1;
pub const CHECK_PART_DISK_NOT_FOUND: usize = 2;
pub const CHECK_PART_VOLUME_NOT_FOUND: usize = 3;
pub const CHECK_PART_FILE_NOT_FOUND: usize = 4;
pub const CHECK_PART_FILE_CORRUPT: usize = 5;

#[derive(Debug)]
pub struct SetDisks {
    pub lockers: Vec<LockApi>,
    pub locker_owner: String,
    pub ns_mutex: Arc<RwLock<NsLockMap>>,
    pub disks: RwLock<Vec<Option<DiskStore>>>,
    pub set_endpoints: Vec<Endpoint>,
    pub set_drive_count: usize,
    pub default_parity_count: usize,
    pub set_index: usize,
    pub pool_index: usize,
    pub format: FormatV3,
}

impl SetDisks {
    async fn get_disks_internal(&self) -> Vec<Option<DiskStore>> {
        let rl = self.disks.read().await;

        rl.clone()
    }

    async fn get_online_disks(&self) -> Vec<Option<DiskStore>> {
        let mut disks = self.get_disks_internal().await;

        // TODO: diskinfo filter online

        let mut new_disk = Vec::with_capacity(disks.len());

        for disk in disks.iter() {
            if let Some(d) = disk {
                if d.is_online().await {
                    new_disk.push(disk.clone());
                }
            }
        }

        let mut rng = thread_rng();

        disks.shuffle(&mut rng);

        new_disk
    }
    async fn get_online_local_disks(&self) -> Vec<Option<DiskStore>> {
        let mut disks = self.get_online_disks().await;

        let mut rng = thread_rng();

        disks.shuffle(&mut rng);

        let disks = disks
            .into_iter()
            .filter(|v| v.as_ref().is_some_and(|d| d.is_local()))
            .collect();

        disks
    }

    pub async fn get_online_disks_with_healing(&self, incl_healing: bool) -> (Vec<DiskStore>, bool) {
        let (disks, _, healing) = self.get_online_disks_with_healing_and_info(incl_healing).await;
        (disks, healing > 0)
    }

    pub async fn get_online_disks_with_healing_and_info(&self, incl_healing: bool) -> (Vec<DiskStore>, Vec<DiskInfo>, usize) {
        let mut disks = self.get_disks_internal().await;

        let mut infos = Vec::with_capacity(disks.len());

        let mut futures = Vec::with_capacity(disks.len());
        let mut numbers: Vec<usize> = (0..disks.len()).collect();
        {
            let mut rng = thread_rng();
            disks.shuffle(&mut rng);

            numbers.shuffle(&mut rand::thread_rng());
        }

        for &i in numbers.iter() {
            let disk = disks[i].clone();
            futures.push(async move {
                if let Some(disk) = disk {
                    disk.disk_info(&DiskInfoOptions::default()).await
                } else {
                    Err(Error::new(DiskError::DiskNotFound))
                }
            });
        }

        let results = join_all(futures).await;
        for result in results {
            match result {
                Ok(res) => {
                    infos.push(res);
                }
                Err(err) => {
                    infos.push(DiskInfo {
                        error: err.to_string(),
                        ..Default::default()
                    });
                }
            }
        }

        let mut healing: usize = 0;

        let mut scanning_disks = Vec::new();
        let mut healing_disks = Vec::new();
        let mut scanning_infos = Vec::new();
        let mut healing_infos = Vec::new();

        let mut new_disks = Vec::new();
        let mut new_infos = Vec::new();

        for &i in numbers.iter() {
            let (info, disk) = (infos[i].clone(), disks[i].clone());
            if !info.error.is_empty() || disk.is_none() {
                continue;
            }

            if info.healing {
                healing += 1;
                if incl_healing {
                    healing_disks.push(disk.unwrap());
                    healing_infos.push(info);
                }

                continue;
            }

            if !info.healing {
                new_disks.push(disk.unwrap());
                new_infos.push(info);
            } else {
                scanning_disks.push(disk.unwrap());
                scanning_infos.push(info);
            }
        }

        new_disks.extend(scanning_disks);
        new_infos.extend(scanning_infos);
        new_disks.extend(healing_disks);
        new_infos.extend(healing_infos);

        (new_disks, new_infos, healing)
    }
    async fn _get_local_disks(&self) -> Vec<Option<DiskStore>> {
        let mut disks = self.get_disks_internal().await;

        let mut rng = thread_rng();

        disks.shuffle(&mut rng);

        let disks = disks
            .into_iter()
            .filter(|v| v.as_ref().is_some_and(|d| d.is_local()))
            .collect();

        disks
    }
    fn default_write_quorum(&self) -> usize {
        let mut data_count = self.set_drive_count - self.default_parity_count;
        if data_count == self.default_parity_count {
            data_count += 1
        }

        data_count
    }

    #[tracing::instrument(level = "debug", skip(disks, file_infos))]
    #[allow(clippy::type_complexity)]
    async fn rename_data(
        disks: &[Option<DiskStore>],
        src_bucket: &str,
        src_object: &str,
        file_infos: &[FileInfo],
        dst_bucket: &str,
        dst_object: &str,
        write_quorum: usize,
    ) -> Result<(Vec<Option<DiskStore>>, Option<Vec<u8>>, Option<Uuid>)> {
        let mut futures = Vec::with_capacity(disks.len());

        // let mut ress = Vec::with_capacity(disks.len());
        let mut errs = Vec::with_capacity(disks.len());

        let src_bucket = Arc::new(src_bucket.to_string());
        let src_object = Arc::new(src_object.to_string());
        let dst_bucket = Arc::new(dst_bucket.to_string());
        let dst_object = Arc::new(dst_object.to_string());

        for (i, (disk, file_info)) in disks.iter().zip(file_infos.iter()).enumerate() {
            let mut file_info = file_info.clone();
            let disk = disk.clone();
            let src_bucket = src_bucket.clone();
            let src_object = src_object.clone();
            let dst_object = dst_object.clone();
            let dst_bucket = dst_bucket.clone();

            futures.push(tokio::spawn(async move {
                if file_info.erasure.index == 0 {
                    file_info.erasure.index = i + 1;
                }

                if !file_info.is_valid() {
                    return Err(Error::new(DiskError::FileCorrupt));
                }

                if let Some(disk) = disk {
                    disk.rename_data(&src_bucket, &src_object, file_info, &dst_bucket, &dst_object)
                        .await
                } else {
                    Err(Error::new(DiskError::DiskNotFound))
                }
            }));
        }

        let mut disk_versions = vec![None; disks.len()];
        let mut data_dirs = vec![None; disks.len()];

        let results = join_all(futures).await;

        for (idx, result) in results.iter().enumerate() {
            match result.as_ref().map_err(|_| Error::new(DiskError::Unexpected))? {
                Ok(res) => {
                    data_dirs[idx] = res.old_data_dir;
                    disk_versions[idx].clone_from(&res.sign);
                    errs.push(None);
                }
                Err(e) => {
                    errs.push(Some(clone_err(e)));
                }
            }
        }

        let mut futures = Vec::with_capacity(disks.len());
        if let Some(err) = reduce_write_quorum_errs(&errs, object_op_ignored_errs().as_ref(), write_quorum) {
            // TODO: 并发
            for (i, err) in errs.iter().enumerate() {
                if err.is_some() {
                    continue;
                }

                if let Some(disk) = disks[i].as_ref() {
                    let fi = file_infos[i].clone();
                    let old_data_dir = data_dirs[i];
                    let disk = disk.clone();
                    let src_bucket = src_bucket.clone();
                    let src_object = src_object.clone();
                    futures.push(tokio::spawn(async move {
                        let _ = disk
                            .delete_version(
                                &src_bucket,
                                &src_object,
                                fi,
                                false,
                                DeleteOptions {
                                    undo_write: true,
                                    old_data_dir,
                                    ..Default::default()
                                },
                            )
                            .await
                            .map_err(|e| {
                                debug!("rename_data delete_version err {:?}", e);
                                e
                            });
                    }));
                }
            }

            let _ = join_all(futures).await;
            return Err(err);
        }

        let versions = None;
        // TODO: reduceCommonVersions

        let data_dir = Self::reduce_common_data_dir(&data_dirs, write_quorum);

        // // TODO: reduce_common_data_dir
        // if let Some(old_dir) = rename_ress
        //     .iter()
        //     .filter_map(|v| if v.is_some() { v.as_ref().unwrap().old_data_dir } else { None })
        //     .map(|v| v.to_string())
        //     .next()
        // {
        //     let cm_errs = self.commit_rename_data_dir(&shuffle_disks, &bucket, &object, &old_dir).await;
        //     warn!("put_object commit_rename_data_dir:{:?}", &cm_errs);
        // }

        // self.delete_all(RUSTFS_META_TMP_BUCKET, &tmp_dir).await?;

        Ok((Self::eval_disks(disks, &errs), versions, data_dir))
    }

    fn reduce_common_data_dir(data_dirs: &Vec<Option<Uuid>>, write_quorum: usize) -> Option<Uuid> {
        let mut data_dirs_count = std::collections::HashMap::new();

        for ddir in data_dirs {
            *data_dirs_count.entry(ddir).or_insert(0) += 1;
        }

        let mut max = 0;
        let mut data_dir = None;
        for (ddir, count) in data_dirs_count {
            if count > max {
                max = count;
                data_dir = *ddir;
            }
        }

        if max >= write_quorum {
            data_dir
        } else {
            None
        }
    }

    #[allow(dead_code)]
    #[tracing::instrument(level = "debug", skip(self, disks))]
    async fn commit_rename_data_dir(
        &self,
        disks: &[Option<DiskStore>],
        bucket: &str,
        object: &str,
        data_dir: &str,
        write_quorum: usize,
    ) -> Result<()> {
        let file_path = Arc::new(format!("{}/{}", object, data_dir));
        let bucket = Arc::new(bucket.to_string());
        let futures = disks.iter().map(|disk| {
            let file_path = file_path.clone();
            let bucket = bucket.clone();
            let disk = disk.clone();
            tokio::spawn(async move {
                if let Some(disk) = disk {
                    (disk
                        .delete(
                            &bucket,
                            &file_path,
                            DeleteOptions {
                                recursive: true,
                                ..Default::default()
                            },
                        )
                        .await)
                        .err()
                } else {
                    Some(Error::new(DiskError::DiskNotFound))
                }
            })
        });
        let errs: Vec<Option<Error>> = join_all(futures)
            .await
            .into_iter()
            .map(|e| match e {
                Ok(e) => e,
                Err(_) => Some(Error::new(DiskError::Unexpected)),
            })
            .collect();

        if let Some(err) = reduce_write_quorum_errs(&errs, object_op_ignored_errs().as_ref(), write_quorum) {
            return Err(err);
        }

        Ok(())
    }

    #[tracing::instrument(skip(disks))]
    async fn cleanup_multipart_path(disks: &[Option<DiskStore>], paths: &[String]) {
        let mut futures = Vec::with_capacity(disks.len());

        let mut errs = Vec::with_capacity(disks.len());

        for disk in disks.iter() {
            futures.push(async move {
                if let Some(disk) = disk {
                    disk.delete_paths(RUSTFS_META_MULTIPART_BUCKET, paths).await
                } else {
                    Err(Error::new(DiskError::DiskNotFound))
                }
            })
        }

        let results = join_all(futures).await;
        for result in results {
            match result {
                Ok(_) => {
                    errs.push(None);
                }
                Err(e) => {
                    errs.push(Some(e));
                }
            }
        }

        if errs.iter().any(|e| e.is_some()) {
            warn!("cleanup_multipart_path errs {:?}", &errs);
        }
    }

    #[tracing::instrument(skip(disks, meta))]
    async fn rename_part(
        disks: &[Option<DiskStore>],
        src_bucket: &str,
        src_object: &str,
        dst_bucket: &str,
        dst_object: &str,
        meta: Vec<u8>,
        write_quorum: usize,
    ) -> Result<Vec<Option<DiskStore>>> {
        let src_bucket = Arc::new(src_bucket.to_string());
        let src_object = Arc::new(src_object.to_string());
        let dst_bucket = Arc::new(dst_bucket.to_string());
        let dst_object = Arc::new(dst_object.to_string());

        let mut errs = Vec::with_capacity(disks.len());

        let futures = disks.iter().map(|disk| {
            let disk = disk.clone();
            let meta = meta.clone();
            let src_bucket = src_bucket.clone();
            let src_object = src_object.clone();
            let dst_bucket = dst_bucket.clone();
            let dst_object = dst_object.clone();
            tokio::spawn(async move {
                if let Some(disk) = disk {
                    disk.rename_part(&src_bucket, &src_object, &dst_bucket, &dst_object, meta)
                        .await
                } else {
                    Err(Error::new(DiskError::DiskNotFound))
                }
            })
        });

        let results = join_all(futures).await;
        for result in results {
            match result? {
                Ok(_) => {
                    errs.push(None);
                }
                Err(e) => {
                    errs.push(Some(e));
                }
            }
        }

        if let Some(err) = reduce_write_quorum_errs(&errs, object_op_ignored_errs().as_ref(), write_quorum) {
            warn!("rename_part errs {:?}", &errs);
            Self::cleanup_multipart_path(disks, &[dst_object.to_string(), format!("{}.meta", dst_object)]).await;
            return Err(err);
        }

        let disks = Self::eval_disks(disks, &errs);
        Ok(disks)
    }

    fn eval_disks(disks: &[Option<DiskStore>], errs: &[Option<Error>]) -> Vec<Option<DiskStore>> {
        if disks.len() != errs.len() {
            return Vec::new();
        }

        let mut online_disks = vec![None; disks.len()];

        for (i, err_op) in errs.iter().enumerate() {
            if err_op.is_none() {
                online_disks[i].clone_from(&disks[i]);
            }
        }

        online_disks
    }

    // async fn write_all(disks: &[Option<DiskStore>], bucket: &str, object: &str, buff: Vec<u8>) -> Vec<Option<Error>> {
    //     let mut futures = Vec::with_capacity(disks.len());

    //     let mut errors = Vec::with_capacity(disks.len());

    //     for disk in disks.iter() {
    //         if disk.is_none() {
    //             errors.push(Some(Error::new(DiskError::DiskNotFound)));
    //             continue;
    //         }
    //         let disk = disk.as_ref().unwrap();
    //         futures.push(disk.write_all(bucket, object, buff.clone()));
    //     }

    //     let results = join_all(futures).await;
    //     for result in results {
    //         match result {
    //             Ok(_) => {
    //                 errors.push(None);
    //             }
    //             Err(e) => {
    //                 errors.push(Some(e));
    //             }
    //         }
    //     }
    //     errors
    // }

    #[tracing::instrument(skip(disks, files))]
    async fn write_unique_file_info(
        disks: &[Option<DiskStore>],
        org_bucket: &str,
        bucket: &str,
        prefix: &str,
        files: &[FileInfo],
        write_quorum: usize,
    ) -> Result<()> {
        let mut futures = Vec::with_capacity(disks.len());
        let mut errs = Vec::with_capacity(disks.len());

        for (i, disk) in disks.iter().enumerate() {
            let mut file_info = files[i].clone();
            file_info.erasure.index = i + 1;
            futures.push(async move {
                if let Some(disk) = disk {
                    disk.write_metadata(org_bucket, bucket, prefix, file_info).await
                } else {
                    Err(Error::new(DiskError::DiskNotFound))
                }
            });
        }

        let results = join_all(futures).await;
        for result in results {
            match result {
                Ok(_) => {
                    errs.push(None);
                }
                Err(e) => {
                    errs.push(Some(e));
                }
            }
        }

        if let Some(err) = reduce_write_quorum_errs(&errs, object_op_ignored_errs().as_ref(), write_quorum) {
            // TODO: 并发
            for (i, err) in errs.iter().enumerate() {
                if err.is_some() {
                    continue;
                }

                if let Some(disk) = disks[i].as_ref() {
                    let _ = disk
                        .delete(
                            bucket,
                            &path_join_buf(&[prefix, STORAGE_FORMAT_FILE]),
                            DeleteOptions {
                                recursive: true,
                                ..Default::default()
                            },
                        )
                        .await
                        .map_err(|e| {
                            warn!("write meta revert err {:?}", e);
                            e
                        });
                }
            }

            return Err(err);
        }
        Ok(())
    }

    fn get_upload_id_dir(bucket: &str, object: &str, upload_id: &str) -> String {
        // warn!("get_upload_id_dir upload_id {:?}", upload_id);

        let upload_uuid = base64_decode(upload_id.as_bytes())
            .and_then(|v| {
                String::from_utf8(v).map_or(Ok(upload_id.to_owned()), |v| {
                    let parts: Vec<_> = v.splitn(2, '.').collect();
                    if parts.len() == 2 {
                        Ok(parts[1].to_string())
                    } else {
                        Ok(upload_id.to_string())
                    }
                })
            })
            .unwrap_or_default();

        format!("{}/{}", Self::get_multipart_sha_dir(bucket, object), upload_uuid)
    }

    fn get_multipart_sha_dir(bucket: &str, object: &str) -> String {
        let path = format!("{}/{}", bucket, object);
        let mut hasher = Sha256::new();
        hasher.update(path);
        hex(hasher.finalize())
    }

    fn common_parity(parities: &[i32], default_parity_count: i32) -> i32 {
        let n = parities.len() as i32;

        let mut occ_map: HashMap<i32, i32> = HashMap::new();
        for &p in parities {
            *occ_map.entry(p).or_insert(0) += 1;
        }

        let mut max_occ = 0;
        let mut cparity = 0;
        for (&parity, &occ) in &occ_map {
            if parity == -1 {
                // Ignore non defined parity
                continue;
            }

            let mut read_quorum = n - parity;
            if default_parity_count > 0 && parity == 0 {
                // In this case, parity == 0 implies that this object version is a
                // delete marker
                read_quorum = n / 2 + 1;
            }
            if occ < read_quorum {
                // Ignore this parity since we don't have enough shards for read quorum
                continue;
            }

            if occ > max_occ {
                max_occ = occ;
                cparity = parity;
            }
        }

        if max_occ == 0 {
            // Did not found anything useful
            return -1;
        }
        cparity
    }

    fn list_object_modtimes(parts_metadata: &[FileInfo], errs: &[Option<Error>]) -> Vec<Option<OffsetDateTime>> {
        let mut times = vec![None; parts_metadata.len()];

        for (i, metadata) in parts_metadata.iter().enumerate() {
            if errs[i].is_some() {
                continue;
            }

            times[i] = metadata.mod_time
        }

        times
    }

    fn common_time(times: &[Option<OffsetDateTime>], quorum: usize) -> Option<OffsetDateTime> {
        let (time, count) = Self::common_time_and_occurrence(times);
        if count >= quorum {
            time
        } else {
            None
        }
    }

    fn common_time_and_occurrence(times: &[Option<OffsetDateTime>]) -> (Option<OffsetDateTime>, usize) {
        let mut time_occurrence_map = HashMap::new();

        // Ignore the uuid sentinel and count the rest.
        for time in times.iter().flatten() {
            *time_occurrence_map.entry(time.unix_timestamp_nanos()).or_insert(0) += 1;
        }

        let mut maxima = 0; // Counter for remembering max occurrence of elements.
        let mut latest = 0;

        // Find the common cardinality from previously collected
        // occurrences of elements.
        for (&nano, &count) in &time_occurrence_map {
            if count < maxima {
                continue;
            }

            // We are at or above maxima
            if count > maxima || nano > latest {
                maxima = count;
                latest = nano;
            }
        }

        if latest == 0 {
            return (None, maxima);
        }

        if let Ok(time) = OffsetDateTime::from_unix_timestamp_nanos(latest) {
            (Some(time), maxima)
        } else {
            (None, maxima)
        }
    }

    fn common_etag(etags: &[Option<String>], quorum: usize) -> Option<String> {
        let (etag, count) = Self::common_etags(etags);
        if count >= quorum {
            etag
        } else {
            None
        }
    }

    fn common_etags(etags: &[Option<String>]) -> (Option<String>, usize) {
        let mut etags_map = HashMap::new();

        for etag in etags.iter().flatten() {
            *etags_map.entry(etag).or_insert(0) += 1;
        }

        let mut maxima = 0; // Counter for remembering max occurrence of elements.
        let mut latest = None;

        for (&etag, &count) in &etags_map {
            if count < maxima {
                continue;
            }

            // We are at or above maxima
            if count > maxima {
                maxima = count;
                latest = Some(etag.clone());
            }
        }

        (latest, maxima)
    }

    fn list_object_etags(parts_metadata: &[FileInfo], errs: &[Option<Error>]) -> Vec<Option<String>> {
        let mut etags = vec![None; parts_metadata.len()];

        for (i, metadata) in parts_metadata.iter().enumerate() {
            if errs[i].is_some() {
                continue;
            }

            if let Some(meta) = &metadata.metadata {
                if let Some(etag) = meta.get("etag") {
                    etags[i] = Some(etag.clone())
                }
            }
        }

        etags
    }

    fn list_object_parities(parts_metadata: &[FileInfo], errs: &[Option<Error>]) -> Vec<i32> {
        let total_shards = parts_metadata.len();
        let half = total_shards as i32 / 2;
        let mut parities: Vec<i32> = vec![-1; total_shards];

        for (index, metadata) in parts_metadata.iter().enumerate() {
            if errs[index].is_some() {
                parities[index] = -1;
                continue;
            }

            if !metadata.is_valid() {
                parities[index] = -1;
                continue;
            }

            if metadata.deleted || metadata.size == 0 {
                parities[index] = half;
            // } else if metadata.transition_status == "TransitionComplete" {
            // TODO: metadata.transition_status
            //     parities[index] = total_shards - (total_shards / 2 + 1);
            } else {
                parities[index] = metadata.erasure.parity_blocks as i32;
            }
        }
        parities
    }

    // Returns per object readQuorum and writeQuorum
    // readQuorum is the min required disks to read data.
    // writeQuorum is the min required disks to write data.
    #[tracing::instrument(level = "debug", skip(parts_metadata))]
    fn object_quorum_from_meta(
        parts_metadata: &[FileInfo],
        errs: &[Option<Error>],
        default_parity_count: usize,
    ) -> Result<(i32, i32)> {
        let expected_rquorum = if default_parity_count == 0 {
            parts_metadata.len()
        } else {
            parts_metadata.len() / 2
        };

        if let Some(err) = reduce_read_quorum_errs(errs, object_op_ignored_errs().as_ref(), expected_rquorum) {
            return Err(err);
        }

        if default_parity_count == 0 {
            return Ok((parts_metadata.len() as i32, parts_metadata.len() as i32));
        }

        let parities = Self::list_object_parities(parts_metadata, errs);

        let parity_blocks = Self::common_parity(&parities, default_parity_count as i32);

        if parity_blocks < 0 {
            return Err(Error::new(QuorumError::Read));
        }

        let data_blocks = parts_metadata.len() as i32 - parity_blocks;
        let write_quorum = if data_blocks == parity_blocks {
            data_blocks + 1
        } else {
            data_blocks
        };

        Ok((data_blocks, write_quorum))
    }

    #[tracing::instrument(level = "debug", skip(disks, parts_metadata))]
    fn list_online_disks(
        disks: &[Option<DiskStore>],
        parts_metadata: &[FileInfo],
        errs: &[Option<Error>],
        quorum: usize,
    ) -> (Vec<Option<DiskStore>>, Option<OffsetDateTime>, Option<String>) {
        let mod_times = Self::list_object_modtimes(parts_metadata, errs);
        let etags = Self::list_object_etags(parts_metadata, errs);

        let mod_time = Self::common_time(&mod_times, quorum);
        let etag = Self::common_etag(&etags, quorum);

        let mut new_disk = vec![None; disks.len()];

        for (i, &t) in mod_times.iter().enumerate() {
            if parts_metadata[i].is_valid() && mod_time == t {
                new_disk[i].clone_from(&disks[i]);
            }
        }

        (new_disk, mod_time, etag)
    }

    #[tracing::instrument(level = "debug", skip(self))]
    async fn check_upload_id_exists(
        &self,
        bucket: &str,
        object: &str,
        upload_id: &str,
        write: bool,
    ) -> Result<(FileInfo, Vec<FileInfo>)> {
        let upload_id_path = Self::get_upload_id_dir(bucket, object, upload_id);
        let disks = self.disks.read().await;

        let disks = disks.clone();

        let (parts_metadata, errs) =
            Self::read_all_fileinfo(&disks, bucket, RUSTFS_META_MULTIPART_BUCKET, &upload_id_path, "", false, false).await?;

        let map_err_notfound = |err: Error| {
            if is_err_object_not_found(&err) {
                return Error::new(StorageError::InvalidUploadID(bucket.to_owned(), object.to_owned(), upload_id.to_owned()));
            }
            err
        };

        let (read_quorum, write_quorum) =
            Self::object_quorum_from_meta(&parts_metadata, &errs, self.default_parity_count).map_err(map_err_notfound)?;

        if read_quorum < 0 {
            return Err(Error::new(QuorumError::Read));
        }

        if write_quorum < 0 {
            return Err(Error::new(QuorumError::Write));
        }

        let mut quorum = read_quorum as usize;
        if write {
            quorum = write_quorum as usize;

            if let Some(err) = reduce_write_quorum_errs(&errs, object_op_ignored_errs().as_ref(), quorum) {
                return Err(map_err_notfound(err));
            }
        } else if let Some(err) = reduce_read_quorum_errs(&errs, object_op_ignored_errs().as_ref(), quorum) {
            return Err(map_err_notfound(err));
        }

        let (_, mod_time, etag) = Self::list_online_disks(&disks, &parts_metadata, &errs, quorum);

        let fi = Self::pick_valid_fileinfo(&parts_metadata, mod_time, etag, quorum)?;

        Ok((fi, parts_metadata))
    }

    fn pick_valid_fileinfo(
        metas: &[FileInfo],
        mod_time: Option<OffsetDateTime>,
        etag: Option<String>,
        quorum: usize,
    ) -> Result<FileInfo> {
        Self::find_file_info_in_quorum(metas, &mod_time, &etag, quorum)
    }

    fn find_file_info_in_quorum(
        metas: &[FileInfo],
        mod_time: &Option<OffsetDateTime>,
        etag: &Option<String>,
        quorum: usize,
    ) -> Result<FileInfo> {
        if quorum < 1 {
            return Err(Error::new(StorageError::InsufficientReadQuorum));
        }

        let mut meta_hashs = vec![None; metas.len()];
        let mut hasher = Sha256::new();

        for (i, meta) in metas.iter().enumerate() {
            if !meta.is_valid() {
                continue;
            }

            let etag_only = mod_time.is_none() && etag.is_some() && meta.get_etag().is_some_and(|v| &v == etag.as_ref().unwrap());
            let mod_valid = mod_time == &meta.mod_time;

            if etag_only || mod_valid {
                for part in meta.parts.iter() {
                    let _ = hasher.write(format!("part.{}", part.number).as_bytes())?;
                    let _ = hasher.write(format!("part.{}", part.size).as_bytes())?;
                }

                if !meta.deleted && meta.size != 0 {
                    let _ = hasher.write(format!("{}+{}", meta.erasure.data_blocks, meta.erasure.parity_blocks).as_bytes())?;
                    let _ = hasher.write(format!("{:?}", meta.erasure.distribution).as_bytes())?;
                }

                if meta.is_remote() {
                    // TODO:
                }

                // TODO: IsEncrypted

                // TODO: IsCompressed

                hasher.flush()?;

                meta_hashs[i] = Some(utils::crypto::hex(hasher.clone().finalize().as_slice()));

                hasher.reset();
            }
        }

        let mut count_map = HashMap::new();

        for hash in meta_hashs.iter().flatten() {
            *count_map.entry(hash).or_insert(0) += 1;
        }

        let mut max_val = None;
        let mut max_count = 0;

        for (&val, &count) in &count_map {
            if count > max_count {
                max_val = Some(val);
                max_count = count;
            }
        }

        if max_count < quorum {
            return Err(Error::new(StorageError::InsufficientReadQuorum));
        }

        let mut found_fi = None;
        let mut found = false;

        let mut valid_obj_map = HashMap::new();

        for (i, op_hash) in meta_hashs.iter().enumerate() {
            if let Some(hash) = op_hash {
                if let Some(max_hash) = max_val {
                    if hash == max_hash {
                        if metas[i].is_valid() && !found {
                            found_fi = Some(metas[i].clone());
                            found = true;
                        }

                        let props = ObjProps {
                            mod_time: metas[i].mod_time,
                            num_versions: metas[i].num_versions,
                        };

                        *valid_obj_map.entry(props).or_insert(0) += 1;
                    }
                }
            }
        }

        if found {
            let mut fi = found_fi.unwrap();

            for (val, &count) in &valid_obj_map {
                if count > quorum {
                    fi.mod_time = val.mod_time;
                    fi.num_versions = val.num_versions;
                    fi.is_latest = val.mod_time.is_none();

                    break;
                }
            }

            return Ok(fi);
        }

        warn!("QuorumError::Read, find_file_info_in_quorum fileinfo not found");

        Err(Error::new(StorageError::InsufficientReadQuorum))
    }

    #[tracing::instrument(level = "debug", skip(disks))]
    async fn read_all_fileinfo(
        disks: &[Option<DiskStore>],
        org_bucket: &str,
        bucket: &str,
        object: &str,
        version_id: &str,
        read_data: bool,
        healing: bool,
    ) -> Result<(Vec<FileInfo>, Vec<Option<Error>>)> {
        let mut ress = Vec::with_capacity(disks.len());
        let mut errors = Vec::with_capacity(disks.len());
        let opts = Arc::new(ReadOptions {
            read_data,
            healing,
            ..Default::default()
        });
        let org_bucket = Arc::new(org_bucket.to_string());
        let bucket = Arc::new(bucket.to_string());
        let object = Arc::new(object.to_string());
        let version_id = Arc::new(version_id.to_string());
        let futures = disks.iter().map(|disk| {
            let disk = disk.clone();
            let opts = opts.clone();
            let org_bucket = org_bucket.clone();
            let bucket = bucket.clone();
            let object = object.clone();
            let version_id = version_id.clone();
            tokio::spawn(async move {
                if let Some(disk) = disk {
                    if version_id.is_empty() {
                        match disk.read_xl(&bucket, &object, read_data).await {
                            Ok(info) => {
                                let fi = file_info_from_raw(info, &bucket, &object, read_data).await?;
                                Ok(fi)
                            }
                            Err(err) => Err(err),
                        }
                    } else {
                        disk.read_version(&org_bucket, &bucket, &object, &version_id, &opts).await
                    }
                } else {
                    Err(Error::new(DiskError::DiskNotFound))
                }
            })
        });

        let results = join_all(futures).await;
        for result in results {
            match result? {
                Ok(res) => {
                    ress.push(res);
                    errors.push(None);
                }
                Err(e) => {
                    ress.push(FileInfo::default());
                    errors.push(Some(e));
                }
            }
        }
        Ok((ress, errors))
    }

    async fn read_all_xl(
        disks: &[Option<DiskStore>],
        bucket: &str,
        object: &str,
        read_data: bool,
        incl_free_vers: bool,
    ) -> (Vec<FileInfo>, Vec<Option<Error>>) {
        let (fileinfos, errs) = Self::read_all_raw_file_info(disks, bucket, object, read_data).await;

        Self::pick_latest_quorum_files_info(fileinfos, errs, bucket, object, read_data, incl_free_vers).await
    }

    async fn read_all_raw_file_info(
        disks: &[Option<DiskStore>],
        bucket: &str,
        object: &str,
        read_data: bool,
    ) -> (Vec<Option<RawFileInfo>>, Vec<Option<Error>>) {
        let mut futures = Vec::with_capacity(disks.len());
        let mut ress = Vec::with_capacity(disks.len());
        let mut errors = Vec::with_capacity(disks.len());

        for disk in disks.iter() {
            futures.push(async move {
                if let Some(disk) = disk {
                    disk.read_xl(bucket, object, read_data).await
                } else {
                    Err(Error::new(DiskError::DiskNotFound))
                }
            });
        }

        let results = join_all(futures).await;
        for result in results {
            match result {
                Ok(res) => {
                    ress.push(Some(res));
                    errors.push(None);
                }
                Err(e) => {
                    ress.push(None);
                    errors.push(Some(e));
                }
            }
        }

        (ress, errors)
    }

    async fn pick_latest_quorum_files_info(
        fileinfos: Vec<Option<RawFileInfo>>,
        errs: Vec<Option<Error>>,
        bucket: &str,
        object: &str,
        read_data: bool,
        _incl_free_vers: bool,
    ) -> (Vec<FileInfo>, Vec<Option<Error>>) {
        let mut metadata_array = vec![None; fileinfos.len()];
        let mut meta_file_infos = vec![FileInfo::default(); fileinfos.len()];
        let mut metadata_shallow_versions = vec![None; fileinfos.len()];

        let mut v2_bufs = {
            if !read_data {
                vec![Vec::new(); fileinfos.len()]
            } else {
                Vec::new()
            }
        };

        let mut errs = errs;

        for (idx, info_op) in fileinfos.iter().enumerate() {
            if let Some(info) = info_op {
                if !read_data {
                    v2_bufs[idx] = info.buf.clone();
                }

                let xlmeta = match FileMeta::load(&info.buf) {
                    Ok(res) => res,
                    Err(err) => {
                        errs[idx] = Some(err);
                        continue;
                    }
                };

                metadata_array[idx] = Some(xlmeta);
                meta_file_infos[idx] = FileInfo::default();
            }
        }

        for (idx, info_op) in metadata_array.iter().enumerate() {
            if let Some(info) = info_op {
                metadata_shallow_versions[idx] = Some(info.versions.clone());
            }
        }

        let shallow_versions: Vec<Vec<FileMetaShallowVersion>> = metadata_shallow_versions.iter().flatten().cloned().collect();

        let read_quorum = fileinfos.len().div_ceil(2);
        let versions = merge_file_meta_versions(read_quorum, false, 1, &shallow_versions);
        let meta = FileMeta {
            versions,
            ..Default::default()
        };

        let finfo = match meta.into_fileinfo(bucket, object, "", true, true) {
            Ok(res) => res,
            Err(err) => {
                for item in errs.iter_mut() {
                    if item.is_none() {
                        *item = Some(clone_err(&err));
                    }
                }

                return (meta_file_infos, errs);
            }
        };

        if !finfo.is_valid() {
            for item in errs.iter_mut() {
                if item.is_none() {
                    *item = Some(Error::new(DiskError::FileCorrupt));
                }
            }

            return (meta_file_infos, errs);
        }

        let vid = finfo.version_id.unwrap_or(Uuid::nil());

        for (idx, meta_op) in metadata_array.iter().enumerate() {
            if let Some(meta) = meta_op {
                match meta.into_fileinfo(bucket, object, vid.to_string().as_str(), read_data, true) {
                    Ok(res) => meta_file_infos[idx] = res,
                    Err(err) => errs[idx] = Some(err),
                }
            }
        }

        (meta_file_infos, errs)
    }

    async fn read_multiple_files(disks: &[Option<DiskStore>], req: ReadMultipleReq, read_quorum: usize) -> Vec<ReadMultipleResp> {
        let mut futures = Vec::with_capacity(disks.len());
        let mut ress = Vec::with_capacity(disks.len());
        let mut errors = Vec::with_capacity(disks.len());

        for disk in disks.iter() {
            let req = req.clone();
            futures.push(async move {
                if let Some(disk) = disk {
                    disk.read_multiple(req).await
                } else {
                    Err(Error::new(DiskError::DiskNotFound))
                }
            });
        }

        let results = join_all(futures).await;
        for result in results {
            match result {
                Ok(res) => {
                    ress.push(Some(res));
                    errors.push(None);
                }
                Err(e) => {
                    ress.push(None);
                    errors.push(Some(e));
                }
            }
        }

        // debug!("ReadMultipleResp ress {:?}", ress);
        // debug!("ReadMultipleResp errors {:?}", errors);

        let mut ret = Vec::with_capacity(req.files.len());

        for want in req.files.iter() {
            let mut quorum = 0;

            let mut get_res = ReadMultipleResp::default();

            for res in ress.iter() {
                if res.is_none() {
                    continue;
                }

                let disk_res = res.as_ref().unwrap();

                for resp in disk_res.iter() {
                    if !resp.error.is_empty() || !resp.exists {
                        continue;
                    }

                    if &resp.file != want || resp.bucket != req.bucket || resp.prefix != req.prefix {
                        continue;
                    }
                    quorum += 1;

                    if get_res.mod_time > resp.mod_time || get_res.data.len() > resp.data.len() {
                        continue;
                    }

                    get_res = resp.clone();
                }
            }

            if quorum < read_quorum {
                // debug!("quorum < read_quorum: {} < {}", quorum, read_quorum);
                get_res.exists = false;
                get_res.error = ErasureError::ErasureReadQuorum.to_string();
                get_res.data = Vec::new();
            }

            ret.push(get_res);
        }

        // log err

        ret
    }

    pub async fn connect_disks(&self) {
        let rl = self.disks.read().await;

        let disks = rl.clone();

        //  主动释放锁
        drop(rl);

        for (i, opdisk) in disks.iter().enumerate() {
            if let Some(disk) = opdisk {
                if disk.is_online().await && disk.get_disk_location().set_idx.is_some() {
                    info!("Disk {:?} is online", disk.to_string());
                    continue;
                }

                let _ = disk.close().await;
            }

            if let Some(endpoint) = self.set_endpoints.get(i) {
                info!("will renew disk, opdisk: {:?}", opdisk);
                self.renew_disk(endpoint).await;
            }
        }
    }

    pub async fn renew_disk(&self, ep: &Endpoint) {
        debug!("renew_disk start {:?}", ep);

        let (new_disk, fm) = match Self::connect_endpoint(ep).await {
            Ok(res) => res,
            Err(e) => {
                warn!("connect_endpoint err {:?}", &e);
                if ep.is_local && DiskError::UnformattedDisk.is(&e) {
                    info!("unformatteddisk will push_heal_local_disks, {:?}", ep);
                    GLOBAL_BackgroundHealState.push_heal_local_disks(&[ep.clone()]).await;
                }
                return;
            }
        };

        if new_disk.is_local() {
            if let Some(h) = new_disk.healing().await {
                if !h.finished {
                    GLOBAL_BackgroundHealState.push_heal_local_disks(&[new_disk.endpoint()]).await;
                }
            }
        }

        let (set_idx, disk_idx) = match self.find_disk_index(&fm) {
            Ok(res) => res,
            Err(e) => {
                warn!("find_disk_index err {:?}", e);
                return;
            }
        };

        // check endpoint是否一致

        let _ = new_disk.set_disk_id(Some(fm.erasure.this)).await;

        if new_disk.is_local() {
            let mut global_local_disk_map = GLOBAL_LOCAL_DISK_MAP.write().await;
            let path = new_disk.endpoint().to_string();
            global_local_disk_map.insert(path, Some(new_disk.clone()));

            if is_dist_erasure().await {
                let mut local_set_drives = GLOBAL_LOCAL_DISK_SET_DRIVES.write().await;
                local_set_drives[self.pool_index][set_idx][disk_idx] = Some(new_disk.clone());
            }
        }

        debug!("renew_disk update {:?}", fm.erasure.this);

        let mut disk_lock = self.disks.write().await;
        disk_lock[disk_idx] = Some(new_disk);
    }

    fn find_disk_index(&self, fm: &FormatV3) -> Result<(usize, usize)> {
        self.format.check_other(fm)?;

        if fm.erasure.this.is_nil() {
            return Err(Error::msg("DriveID: offline"));
        }

        for i in 0..self.format.erasure.sets.len() {
            for j in 0..self.format.erasure.sets[0].len() {
                if fm.erasure.this == self.format.erasure.sets[i][j] {
                    return Ok((i, j));
                }
            }
        }

        Err(Error::msg("DriveID: not found"))
    }

    async fn connect_endpoint(ep: &Endpoint) -> Result<(DiskStore, FormatV3)> {
        let disk = new_disk(ep, &DiskOption::default()).await?;

        let fm = load_format_erasure(&disk, false).await?;

        Ok((disk, fm))
    }

    // pub async fn walk_dir(&self, opts: &WalkDirOptions) -> (Vec<Option<Vec<MetaCacheEntry>>>, Vec<Option<Error>>) {
    //     let disks = self.disks.read().await;

    //     let disks = disks.clone();
    //     let mut futures = Vec::new();
    //     let mut errs = Vec::new();
    //     let mut ress = Vec::new();

    //     for disk in disks.iter() {
    //         let opts = opts.clone();
    //         futures.push(async move {
    //             if let Some(disk) = disk {
    //                 disk.walk_dir(opts, &mut Writer::NotUse).await
    //             } else {
    //                 Err(Error::new(DiskError::DiskNotFound))
    //             }
    //         });
    //     }

    //     let results = join_all(futures).await;

    //     for res in results {
    //         match res {
    //             Ok(entrys) => {
    //                 ress.push(Some(entrys));
    //                 errs.push(None);
    //             }
    //             Err(e) => {
    //                 ress.push(None);
    //                 errs.push(Some(e));
    //             }
    //         }
    //     }

    //     (ress, errs)
    // }

    // async fn remove_object_part(
    //     &self,
    //     bucket: &str,
    //     object: &str,
    //     upload_id: &str,
    //     data_dir: &str,
    //     part_num: usize,
    // ) -> Result<()> {
    //     let upload_id_path = Self::get_upload_id_dir(bucket, object, upload_id);
    //     let disks = self.disks.read().await;

    //     let disks = disks.clone();

    //     let file_path = format!("{}/{}/part.{}", upload_id_path, data_dir, part_num);

    //     let mut futures = Vec::with_capacity(disks.len());
    //     let mut errors = Vec::with_capacity(disks.len());

    //     for disk in disks.iter() {
    //         let file_path = file_path.clone();
    //         let meta_file_path = format!("{}.meta", file_path);

    //         futures.push(async move {
    //             if let Some(disk) = disk {
    //                 disk.delete(RUSTFS_META_MULTIPART_BUCKET, &file_path, DeleteOptions::default())
    //                     .await?;
    //                 disk.delete(RUSTFS_META_MULTIPART_BUCKET, &meta_file_path, DeleteOptions::default())
    //                     .await
    //             } else {
    //                 Err(Error::new(DiskError::DiskNotFound))
    //             }
    //         });
    //     }

    //     let results = join_all(futures).await;
    //     for result in results {
    //         match result {
    //             Ok(_) => {
    //                 errors.push(None);
    //             }
    //             Err(e) => {
    //                 errors.push(Some(e));
    //             }
    //         }
    //     }

    //     Ok(())
    // }
    // async fn remove_part_meta(&self, bucket: &str, object: &str, upload_id: &str, data_dir: &str, part_num: usize) -> Result<()> {
    //     let upload_id_path = Self::get_upload_id_dir(bucket, object, upload_id);
    //     let disks = self.disks.read().await;

    //     let disks = disks.clone();
    //     // let disks = Self::shuffle_disks(&disks, &fi.erasure.distribution);

    //     let file_path = format!("{}/{}/part.{}.meta", upload_id_path, data_dir, part_num);

    //     let mut futures = Vec::with_capacity(disks.len());
    //     let mut errors = Vec::with_capacity(disks.len());

    //     for disk in disks.iter() {
    //         let file_path = file_path.clone();
    //         futures.push(async move {
    //             if let Some(disk) = disk {
    //                 disk.delete(RUSTFS_META_MULTIPART_BUCKET, &file_path, DeleteOptions::default())
    //                     .await
    //             } else {
    //                 Err(Error::new(DiskError::DiskNotFound))
    //             }
    //         });
    //     }

    //     let results = join_all(futures).await;
    //     for result in results {
    //         match result {
    //             Ok(_) => {
    //                 errors.push(None);
    //             }
    //             Err(e) => {
    //                 errors.push(Some(e));
    //             }
    //         }
    //     }

    //     Ok(())
    // }

    #[tracing::instrument(skip(self))]
    pub async fn delete_all(&self, bucket: &str, prefix: &str) -> Result<()> {
        let disks = self.disks.read().await;

        let disks = disks.clone();

        let mut futures = Vec::with_capacity(disks.len());
        let mut errors = Vec::with_capacity(disks.len());

        for disk in disks.iter() {
            futures.push(async move {
                if let Some(disk) = disk {
                    disk.delete(
                        bucket,
                        prefix,
                        DeleteOptions {
                            recursive: true,
                            ..Default::default()
                        },
                    )
                    .await
                } else {
                    Err(Error::new(DiskError::DiskNotFound))
                }
            });
        }

        let results = join_all(futures).await;
        for result in results {
            match result {
                Ok(_) => {
                    errors.push(None);
                }
                Err(e) => {
                    errors.push(Some(e));
                }
            }
        }

        // debug!("delete_all errs {:?}", &errors);

        Ok(())
    }

    // 打乱顺序
    fn shuffle_disks_and_parts_metadata_by_index(
        disks: &[Option<DiskStore>],
        parts_metadata: &[FileInfo],
        fi: &FileInfo,
    ) -> (Vec<Option<DiskStore>>, Vec<FileInfo>) {
        let mut shuffled_disks = vec![None; disks.len()];
        let mut shuffled_parts_metadata = vec![FileInfo::default(); parts_metadata.len()];
        let distribution = &fi.erasure.distribution;

        let mut inconsistent = 0;
        for (k, v) in parts_metadata.iter().enumerate() {
            if disks[k].is_none() {
                inconsistent += 1;
                continue;
            }

            if !v.is_valid() {
                inconsistent += 1;
                continue;
            }

            if distribution[k] != v.erasure.index {
                inconsistent += 1;
                continue;
            }

            let block_idx = distribution[k];
            shuffled_parts_metadata[block_idx - 1] = parts_metadata[k].clone();
            shuffled_disks[block_idx - 1].clone_from(&disks[k]);
        }

        if inconsistent < fi.erasure.parity_blocks {
            return (shuffled_disks, shuffled_parts_metadata);
        }

        Self::shuffle_disks_and_parts_metadata(disks, parts_metadata, fi)
    }

    // 打乱顺序
    fn shuffle_disks_and_parts_metadata(
        disks: &[Option<DiskStore>],
        parts_metadata: &[FileInfo],
        fi: &FileInfo,
    ) -> (Vec<Option<DiskStore>>, Vec<FileInfo>) {
        let init = fi.mod_time.is_none();

        let mut shuffled_disks = vec![None; disks.len()];
        let mut shuffled_parts_metadata = vec![FileInfo::default(); parts_metadata.len()];
        let distribution = &fi.erasure.distribution;

        for (k, v) in disks.iter().enumerate() {
            if v.is_none() {
                continue;
            }

            if !init && !parts_metadata[k].is_valid() {
                continue;
            }

            // if !init && fi.xlv1 != parts_metadata[k].xlv1 {
            //     continue;
            // }

            let block_idx = distribution[k];
            shuffled_parts_metadata[block_idx - 1] = parts_metadata[k].clone();
            shuffled_disks[block_idx - 1].clone_from(&disks[k]);
        }

        (shuffled_disks, shuffled_parts_metadata)
    }

    // Return shuffled partsMetadata depending on distribution.
    fn shuffle_parts_metadata(parts_metadata: &[FileInfo], distribution: &[usize]) -> Vec<FileInfo> {
        if distribution.is_empty() {
            return parts_metadata.to_vec();
        }
        let mut shuffled_parts_metadata = vec![FileInfo::default(); parts_metadata.len()];
        // Shuffle slice xl metadata for expected distribution.
        for index in 0..parts_metadata.len() {
            let block_index = distribution[index];
            shuffled_parts_metadata[block_index - 1] = parts_metadata[index].clone();
        }
        shuffled_parts_metadata
    }

    // shuffle_disks TODO: use origin value
    fn shuffle_disks(disks: &[Option<DiskStore>], distribution: &[usize]) -> Vec<Option<DiskStore>> {
        if distribution.is_empty() {
            return disks.to_vec();
        }

        let mut shuffled_disks = vec![None; disks.len()];

        for (i, v) in disks.iter().enumerate() {
            let idx = distribution[i];
            shuffled_disks[idx - 1].clone_from(v);
        }

        shuffled_disks
    }

    #[tracing::instrument(level = "debug", skip(self))]
    async fn get_object_fileinfo(
        &self,
        bucket: &str,
        object: &str,
        opts: &ObjectOptions,
        read_data: bool,
    ) -> Result<(FileInfo, Vec<FileInfo>, Vec<Option<DiskStore>>)> {
        let disks = self.disks.read().await;

        let disks = disks.clone();

        let vid = opts.version_id.clone().unwrap_or_default();

        // TODO: 优化并发 可用数量中断
        let (parts_metadata, errs) = Self::read_all_fileinfo(&disks, "", bucket, object, vid.as_str(), read_data, false).await?;
        // warn!("get_object_fileinfo parts_metadata {:?}", &parts_metadata);
        // warn!("get_object_fileinfo {}/{} errs {:?}", bucket, object, &errs);

        let _min_disks = self.set_drive_count - self.default_parity_count;

        let (read_quorum, _) = Self::object_quorum_from_meta(&parts_metadata, &errs, self.default_parity_count)
            .map_err(|err| to_object_err(err, vec![bucket, object]))?;

        if let Some(err) = reduce_read_quorum_errs(&errs, object_op_ignored_errs().as_ref(), read_quorum as usize) {
            return Err(to_object_err(err, vec![bucket, object]));
        }

        let (op_online_disks, mot_time, etag) = Self::list_online_disks(&disks, &parts_metadata, &errs, read_quorum as usize);

        let fi = Self::pick_valid_fileinfo(&parts_metadata, mot_time, etag, read_quorum as usize)?;
        if errs.iter().any(|err| err.is_some()) {
            GLOBAL_MRFState
                .add_partial(PartialOperation {
                    bucket: fi.volume.to_string(),
                    object: fi.name.to_string(),
                    queued: Utc::now(),
                    version_id: fi.version_id.map(|v| v.to_string()),
                    set_index: self.set_index,
                    pool_index: self.pool_index,
                    ..Default::default()
                })
                .await;
        }
        // debug!("get_object_fileinfo pick fi {:?}", &fi);

        // let online_disks: Vec<Option<DiskStore>> = op_online_disks.iter().filter(|v| v.is_some()).cloned().collect();

        Ok((fi, parts_metadata, op_online_disks))
    }

    #[allow(clippy::too_many_arguments)]
    #[tracing::instrument(
        level = "debug",
        skip( writer,disks,fi,files),
        fields(start_time=?time::OffsetDateTime::now_utc())
    )]
    async fn get_object_with_fileinfo<W>(
        // &self,
        bucket: &str,
        object: &str,
        offset: usize,
        length: usize,
        writer: &mut W,
        fi: FileInfo,
        files: Vec<FileInfo>,
        disks: &[Option<DiskStore>],
        set_index: usize,
        pool_index: usize,
    ) -> Result<()>
    where
        W: AsyncWrite + Send + Sync + Unpin + 'static,
    {
        let (disks, files) = Self::shuffle_disks_and_parts_metadata_by_index(disks, &files, &fi);

        let total_size = fi.size;

        let length = {
            if length == 0 {
                total_size - offset
            } else {
                length
            }
        };

        if offset > total_size || offset + length > total_size {
            return Err(Error::msg("offset out of range"));
        }

        let (part_index, mut part_offset) = fi.to_part_offset(offset)?;

        // debug!(
        //     "get_object_with_fileinfo start offset:{}, part_index:{},part_offset:{}",
        //     offset, part_index, part_offset
        // );

        let mut end_offset = offset;
        if length > 0 {
            end_offset += length - 1
        }

        let (last_part_index, _) = fi.to_part_offset(end_offset)?;

        // debug!(
        //     "get_object_with_fileinfo end offset:{}, last_part_index:{},part_offset:{}",
        //     end_offset, last_part_index, 0
        // );

        let erasure = Erasure::new(fi.erasure.data_blocks, fi.erasure.parity_blocks, fi.erasure.block_size);

        let mut total_readed = 0;
        for i in part_index..=last_part_index {
            if total_readed == length {
                break;
            }

            let part_number = fi.parts[i].number;
            let part_size = fi.parts[i].size;
            let mut part_length = part_size - part_offset;
            if part_length > length - total_readed {
                part_length = length - total_readed
            }

            let till_offset = erasure.shard_file_offset(part_offset, part_length, part_size);
            let mut readers = Vec::with_capacity(disks.len());
            for (idx, disk_op) in disks.iter().enumerate() {
                // debug!("read part_path {}", &part_path);

                if let Some(disk) = disk_op {
                    let checksum_info = files[idx].erasure.get_checksum_info(part_number);
                    let reader = new_bitrot_filereader(
                        disk.clone(),
                        files[idx].data.clone(),
                        bucket.to_owned(),
                        format!("{}/{}/part.{}", object, files[idx].data_dir.unwrap_or(Uuid::nil()), part_number),
                        till_offset,
                        checksum_info.algorithm,
                        erasure.shard_size(erasure.block_size),
                    );
                    readers.push(Some(reader));
                } else {
                    readers.push(None)
                }
            }

            // debug!(
            //     "read part {} part_offset {},part_length {},part_size {}  ",
            //     part_number, part_offset, part_length, part_size
            // );
            let (written, mut err) = erasure.decode(writer, readers, part_offset, part_length, part_size).await;
            if let Some(e) = err.as_ref() {
                if written == part_length {
                    match e.downcast_ref::<DiskError>() {
                        Some(DiskError::FileNotFound) | Some(DiskError::FileCorrupt) => {
                            error!("erasure.decode err 111 {:?}", &e);
                            GLOBAL_MRFState
                                .add_partial(PartialOperation {
                                    bucket: bucket.to_string(),
                                    object: object.to_string(),
                                    queued: Utc::now(),
                                    version_id: fi.version_id.map(|v| v.to_string()),
                                    set_index,
                                    pool_index,
                                    bitrot_scan: !is_err_config_not_found(e),
                                    ..Default::default()
                                })
                                .await;
                            err = None;
                        }
                        _ => {}
                    }
                }
            }
            if let Some(err) = err {
                error!("erasure.decode err {} {:?}", written, &err);
                return Err(err);
            }
            // debug!("ec decode {} writed size {}", part_number, n);

            total_readed += part_length;
            part_offset = 0;
        }

        // debug!("read end");

        Ok(())
    }

    async fn update_object_meta(&self, bucket: &str, object: &str, fi: FileInfo, disks: &[Option<DiskStore>]) -> Result<()> {
        self.update_object_meta_with_opts(bucket, object, fi, disks, &UpdateMetadataOpts::default())
            .await
    }
    async fn update_object_meta_with_opts(
        &self,
        bucket: &str,
        object: &str,
        fi: FileInfo,
        disks: &[Option<DiskStore>],
        opts: &UpdateMetadataOpts,
    ) -> Result<()> {
        if fi.metadata.is_none() {
            return Ok(());
        }

        let mut futures = Vec::with_capacity(disks.len());

        let mut errs = Vec::with_capacity(disks.len());

        for disk in disks.iter() {
            let fi = fi.clone();
            futures.push(async move {
                if let Some(disk) = disk {
                    disk.update_metadata(bucket, object, fi, opts).await
                } else {
                    Err(Error::new(DiskError::DiskNotFound))
                }
            })
        }

        let results = join_all(futures).await;
        for result in results {
            match result {
                Ok(_) => {
                    errs.push(None);
                }
                Err(e) => {
                    errs.push(Some(e));
                }
            }
        }

        if let Some(err) =
            reduce_write_quorum_errs(&errs, &object_op_ignored_errs(), fi.write_quorum(self.default_write_quorum()))
        {
            return Err(err);
        }

        Ok(())
    }
    pub async fn list_and_heal(&self, bucket: &str, prefix: &str, opts: &HealOpts, heal_entry: HealEntryFn) -> Result<()> {
        let bucket = bucket.to_string();
        let (disks, _) = self.get_online_disk_with_healing(false).await?;
        if disks.is_empty() {
            return Err(Error::from_string("listAndHeal: No non-healing drives found"));
        }

        let expected_disks = disks.len() / 2 + 1;
        let fallback_disks = &disks[expected_disks..];
        let disks = &disks[..expected_disks];
        let resolver = MetadataResolutionParams {
            dir_quorum: 1,
            obj_quorum: 1,
            bucket: bucket.clone(),
            strict: false,
            ..Default::default()
        };
        let path = Path::new(prefix).parent().map_or("", |p| p.to_str().unwrap());
        let filter_prefix = prefix.trim_start_matches(path).trim_matches('/');
        let opts_clone = *opts;
        let bucket_agreed = bucket.clone();
        let bucket_partial = bucket.to_string();
        let (tx, rx) = broadcast::channel(1);
        let tx_agreed = tx.clone();
        let tx_partial = tx.clone();
        let func_agreed = heal_entry.clone();
        let func_partial = heal_entry.clone();
        let lopts = ListPathRawOptions {
            disks: disks.to_vec(),
            fallback_disks: fallback_disks.to_vec(),
            bucket: bucket.to_string(),
            path: path.to_string(),
            filter_prefix: {
                if filter_prefix.is_empty() {
                    None
                } else {
                    Some(filter_prefix.to_string())
                }
            },
            recursice: true,
            forward_to: None,
            min_disks: 1,
            report_not_found: false,
            per_disk_limit: 0,
            agreed: Some(Box::new(move |entry: MetaCacheEntry| {
                let heal_entry = func_agreed.clone();
                let tx_agreed = tx_agreed.clone();

                Box::pin({
                    let bucket_agreed = bucket_agreed.clone();
                    async move {
                        if heal_entry(bucket_agreed.clone(), entry.clone(), opts_clone.scan_mode)
                            .await
                            .is_err()
                        {
                            let _ = tx_agreed.send(true);
                        }
                    }
                })
            })),
            partial: Some(Box::new(move |entries: MetaCacheEntries, _: &[Option<Error>]| {
                let heal_entry = func_partial.clone();
                let tx_partial = tx_partial.clone();

                Box::pin({
                    let resolver_partial = resolver.clone();
                    let bucket_partial = bucket_partial.clone();
                    async move {
                        let entry = match entries.resolve(resolver_partial) {
                            Some(entry) => entry,
                            _ => match entries.first_found() {
                                (Some(entry), _) => entry,
                                _ => return,
                            },
                        };

                        if heal_entry(bucket_partial.clone(), entry.clone(), opts_clone.scan_mode)
                            .await
                            .is_err()
                        {
                            let _ = tx_partial.send(true);
                        }
                    }
                })
            })),
            finished: None,
        };

        _ = list_path_raw(rx, lopts)
            .await
            .map_err(|err| Error::from_string(format!("listPathRaw returned {}: bucket: {}, path: {}", err, bucket, path)));
        Ok(())
    }

    async fn get_online_disk_with_healing(&self, incl_healing: bool) -> Result<(Vec<Option<DiskStore>>, bool)> {
        let (new_disks, _, healing) = self.get_online_disk_with_healing_and_info(incl_healing).await?;
        Ok((new_disks, healing > 0))
    }

    async fn get_online_disk_with_healing_and_info(
        &self,
        incl_healing: bool,
    ) -> Result<(Vec<Option<DiskStore>>, Vec<DiskInfo>, usize)> {
        let mut infos = vec![DiskInfo::default(); self.disks.read().await.len()];
        for (idx, disk) in self.disks.write().await.iter().enumerate() {
            if let Some(disk) = disk {
                match disk.disk_info(&DiskInfoOptions::default()).await {
                    Ok(disk_info) => infos[idx] = disk_info,
                    Err(err) => infos[idx].error = err.to_string(),
                }
            } else {
                infos[idx].error = "disk not found".to_string();
            }
        }

        let mut new_disks = Vec::new();
        let mut healing_disks = Vec::new();
        let mut scanning_disks = Vec::new();
        let mut new_infos = Vec::new();
        let mut healing_infos = Vec::new();
        let mut scanning_infos = Vec::new();
        let mut healing = 0;

        infos.iter().zip(self.disks.write().await.iter()).for_each(|(info, disk)| {
            if info.error.is_empty() {
                if info.healing {
                    healing += 1;
                    if incl_healing {
                        healing_disks.push(disk.clone());
                        healing_infos.push(info.clone());
                    }
                } else if !info.scanning {
                    new_disks.push(disk.clone());
                    new_infos.push(info.clone());
                } else {
                    scanning_disks.push(disk.clone());
                    scanning_infos.push(info.clone());
                }
            }
        });

        // Prefer non-scanning disks over disks which are currently being scanned.
        new_disks.extend(scanning_disks);
        new_infos.extend(scanning_infos);

        // Then add healing disks.
        new_disks.extend(healing_disks);
        new_infos.extend(healing_infos);

        Ok((new_disks, new_infos, healing))
    }

    async fn heal_object(
        &self,
        bucket: &str,
        object: &str,
        version_id: &str,
        opts: &HealOpts,
    ) -> Result<(HealResultItem, Option<Error>)> {
        info!("SetDisks heal_object");
        let mut result = HealResultItem {
            heal_item_type: HEAL_ITEM_OBJECT.to_string(),
            bucket: bucket.to_string(),
            object: object.to_string(),
            version_id: version_id.to_string(),
            disk_count: self.disks.read().await.len(),
            ..Default::default()
        };

        if !opts.no_lock {
            // TODO: locker
        }

        let version_id_op = {
            if version_id.is_empty() {
                None
            } else {
                Some(version_id.to_string())
            }
        };

        let disks = { self.disks.read().await.clone() };

        let (mut parts_metadata, errs) = Self::read_all_fileinfo(&disks, "", bucket, object, version_id, true, true).await?;
        if is_all_not_found(&errs) {
            warn!(
                "heal_object failed, all obj part not found, bucket: {}, obj: {}, version_id: {}",
                bucket, object, version_id
            );
            let err = if !version_id.is_empty() {
                Error::new(DiskError::FileVersionNotFound)
            } else {
                Error::new(DiskError::FileNotFound)
            };
            // Nothing to do, file is already gone.
            return Ok((
                self.default_heal_result(FileInfo::default(), &errs, bucket, object, version_id)
                    .await,
                Some(err),
            ));
        }

        match Self::object_quorum_from_meta(&parts_metadata, &errs, self.default_parity_count) {
            Ok((read_quorum, _)) => {
                result.parity_blocks = result.disk_count - read_quorum as usize;
                result.data_blocks = read_quorum as usize;

                let ((online_disks, mod_time, etag), disk_len) = {
                    let disks = self.disks.read().await;
                    let disk_len = disks.len();
                    (Self::list_online_disks(&disks, &parts_metadata, &errs, read_quorum as usize), disk_len)
                };

                match Self::pick_valid_fileinfo(&parts_metadata, mod_time, etag, read_quorum as usize) {
                    Ok(lastest_meta) => {
                        let (available_disks, data_errs_by_disk, data_errs_by_part) = disks_with_all_parts(
                            &online_disks,
                            &mut parts_metadata,
                            &errs,
                            &lastest_meta,
                            bucket,
                            object,
                            opts.scan_mode,
                        )
                        .await?;

                        // info!(
                        //     "disks_with_all_parts: got available_disks: {:?}, data_errs_by_disk: {:?}, data_errs_by_part: {:?}, lastest_meta: {:?}",
                        //     available_disks, data_errs_by_disk, data_errs_by_part, lastest_meta
                        // );
                        let erasure = if !lastest_meta.deleted && !lastest_meta.is_remote() {
                            // Initialize erasure coding
                            Erasure::new(
                                lastest_meta.erasure.data_blocks,
                                lastest_meta.erasure.parity_blocks,
                                lastest_meta.erasure.block_size,
                            )
                        } else {
                            Erasure::default()
                        };

                        result.object_size = lastest_meta.to_object_info(bucket, object, true).get_actual_size()?;
                        // Loop to find number of disks with valid data, per-drive
                        // data state and a list of outdated disks on which data needs
                        // to be healed.
                        let mut outdate_disks = vec![None; disk_len];
                        let mut disks_to_heal_count = 0;

                        // info!(
                        //     "errs: {:?}, data_errs_by_disk: {:?}, lastest_meta: {:?}",
                        //     errs, data_errs_by_disk, lastest_meta
                        // );
                        for index in 0..available_disks.len() {
                            let (yes, reason) = should_heal_object_on_disk(
                                &errs[index],
                                &data_errs_by_disk[&index],
                                &parts_metadata[index],
                                &lastest_meta,
                            );
                            if yes {
                                outdate_disks[index] = disks[index].clone();
                                disks_to_heal_count += 1;
                            }

                            let drive_state = match reason {
                                Some(reason) => match reason.downcast_ref::<DiskError>() {
                                    Some(DiskError::DiskNotFound) => DRIVE_STATE_OFFLINE,
                                    Some(DiskError::FileNotFound)
                                    | Some(DiskError::FileVersionNotFound)
                                    | Some(DiskError::VolumeNotFound)
                                    | Some(DiskError::PartMissingOrCorrupt)
                                    | Some(DiskError::OutdatedXLMeta) => DRIVE_STATE_MISSING,
                                    _ => DRIVE_STATE_CORRUPT,
                                },
                                None => DRIVE_STATE_OK,
                            };
                            result.before.drives.push(HealDriveInfo {
                                uuid: "".to_string(),
                                endpoint: self.set_endpoints[index].to_string(),
                                state: drive_state.to_string(),
                            });

                            result.after.drives.push(HealDriveInfo {
                                uuid: "".to_string(),
                                endpoint: self.set_endpoints[index].to_string(),
                                state: drive_state.to_string(),
                            });
                        }

                        if is_all_not_found(&errs) {
                            warn!(
                                "heal_object failed, all obj part not found, bucket: {}, obj: {}, version_id: {}",
                                bucket, object, version_id
                            );
                            let err = if !version_id.is_empty() {
                                Error::new(DiskError::FileVersionNotFound)
                            } else {
                                Error::new(DiskError::FileNotFound)
                            };

                            return Ok((
                                self.default_heal_result(FileInfo::default(), &errs, bucket, object, version_id)
                                    .await,
                                Some(err),
                            ));
                        }

                        if disks_to_heal_count == 0 {
                            return Ok((result, None));
                        }

                        if opts.dry_run {
                            return Ok((result, None));
                        }

                        if !lastest_meta.deleted && disks_to_heal_count > lastest_meta.erasure.parity_blocks {
                            error!(
                                "file({} : {}) part corrupt too much, can not to fix, disks_to_heal_count: {}, parity_blocks: {}",
                                bucket, object, disks_to_heal_count, lastest_meta.erasure.parity_blocks
                            );

                            // Allow for dangling deletes, on versions that have DataDir missing etc.
                            // this would end up restoring the correct readable versions.
                            match self
                                .delete_if_dang_ling(
                                    bucket,
                                    object,
                                    &parts_metadata,
                                    &errs,
                                    &data_errs_by_part,
                                    ObjectOptions {
                                        version_id: version_id_op.clone(),
                                        ..Default::default()
                                    },
                                )
                                .await
                            {
                                Ok(m) => {
                                    let derr = if !version_id.is_empty() {
                                        Error::new(DiskError::FileVersionNotFound)
                                    } else {
                                        Error::new(DiskError::FileNotFound)
                                    };
                                    let mut t_errs = Vec::with_capacity(errs.len());
                                    for _ in 0..errs.len() {
                                        t_errs.push(None);
                                    }
                                    return Ok((
                                        self.default_heal_result(m, &t_errs, bucket, object, version_id).await,
                                        Some(derr),
                                    ));
                                }
                                Err(err) => {
                                    // t_errs = vec![Some(err.clone()); errs.len()];
                                    let mut t_errs = Vec::with_capacity(errs.len());
                                    for _ in 0..errs.len() {
                                        t_errs.push(Some(clone_err(&err)));
                                    }

                                    return Ok((
                                        self.default_heal_result(FileInfo::default(), &t_errs, bucket, object, version_id)
                                            .await,
                                        Some(err),
                                    ));
                                }
                            }
                        }

                        if !lastest_meta.deleted && lastest_meta.erasure.distribution.len() != available_disks.len() {
                            let err_str = format!("unexpected file distribution ({:?}) from available disks ({:?}), looks like backend disks have been manually modified refusing to heal {}/{}({})",
                                lastest_meta.erasure.distribution, available_disks, bucket, object, version_id);
                            warn!(err_str);
                            let err = Error::from_string(err_str);
                            return Ok((
                                self.default_heal_result(lastest_meta, &errs, bucket, object, version_id)
                                    .await,
                                Some(err),
                            ));
                        }

                        let latest_disks = Self::shuffle_disks(&available_disks, &lastest_meta.erasure.distribution);
                        if !lastest_meta.deleted && lastest_meta.erasure.distribution.len() != outdate_disks.len() {
                            let err_str = format!("unexpected file distribution ({:?}) from outdated disks ({:?}), looks like backend disks have been manually modified refusing to heal {}/{}({})",
                                lastest_meta.erasure.distribution, outdate_disks, bucket, object, version_id);
                            warn!(err_str);
                            let err = Error::from_string(err_str);
                            return Ok((
                                self.default_heal_result(lastest_meta, &errs, bucket, object, version_id)
                                    .await,
                                Some(err),
                            ));
                        }

                        if !lastest_meta.deleted && lastest_meta.erasure.distribution.len() != parts_metadata.len() {
                            let err_str = format!("unexpected file distribution ({:?}) from metadata entries ({:?}), looks like backend disks have been manually modified refusing to heal {}/{}({})",
                                lastest_meta.erasure.distribution, parts_metadata.len(), bucket, object, version_id);
                            warn!(err_str);
                            let err = Error::from_string(err_str);
                            return Ok((
                                self.default_heal_result(lastest_meta, &errs, bucket, object, version_id)
                                    .await,
                                Some(err),
                            ));
                        }

                        let out_dated_disks = Self::shuffle_disks(&outdate_disks, &lastest_meta.erasure.distribution);
                        let mut parts_metadata =
                            Self::shuffle_parts_metadata(&parts_metadata, &lastest_meta.erasure.distribution);
                        let mut copy_parts_metadata = vec![None; parts_metadata.len()];
                        for (index, disk) in latest_disks.iter().enumerate() {
                            if disk.is_some() {
                                copy_parts_metadata[index] = Some(parts_metadata[index].clone());
                            }
                        }

                        let clean_file_info = |fi: &FileInfo| -> FileInfo {
                            let mut nfi = fi.clone();
                            if !nfi.is_remote() {
                                nfi.data = None;
                                nfi.erasure.index = 0;
                                nfi.erasure.checksums = Vec::new();
                            }
                            nfi
                        };
                        for (index, disk) in out_dated_disks.iter().enumerate() {
                            if disk.is_some() {
                                // Make sure to write the FileInfo information
                                // that is expected to be in quorum.
                                parts_metadata[index] = clean_file_info(&lastest_meta);
                            }
                        }

                        // We write at temporary location and then rename to final location.
                        let tmp_id = Uuid::new_v4().to_string();
                        let src_data_dir = lastest_meta.data_dir.unwrap().to_string();
                        let dst_data_dir = lastest_meta.data_dir.unwrap();

                        if !lastest_meta.deleted && !lastest_meta.is_remote() {
                            let erasure_info = lastest_meta.erasure;
                            for part in lastest_meta.parts.iter() {
                                let till_offset = erasure.shard_file_offset(0, part.size, part.size);
                                let checksum_algo = erasure_info.get_checksum_info(part.number).algorithm;
                                let mut readers = Vec::with_capacity(latest_disks.len());
                                let mut writers = Vec::with_capacity(out_dated_disks.len());
                                let mut prefer = vec![false; latest_disks.len()];
                                for (index, disk) in latest_disks.iter().enumerate() {
                                    if let (Some(disk), Some(metadata)) = (disk, &copy_parts_metadata[index]) {
                                        // let filereader = {
                                        //     if let Some(ref data) = metadata.data {
                                        //         Box::new(BufferReader::new(data.clone()))
                                        //     } else {
                                        //         let disk = disk.clone();
                                        //         let part_path = format!("{}/{}/part.{}", object, src_data_dir, part.number);

                                        //         disk.read_file(bucket, &part_path).await?
                                        //     }
                                        // };
                                        let reader = new_bitrot_filereader(
                                            disk.clone(),
                                            metadata.data.clone(),
                                            bucket.to_owned(),
                                            format!("{}/{}/part.{}", object, src_data_dir, part.number),
                                            till_offset,
                                            checksum_algo.clone(),
                                            erasure.shard_size(erasure.block_size),
                                        );
                                        readers.push(Some(reader));
                                        prefer[index] = disk.host_name().is_empty();
                                    } else {
                                        readers.push(None);
                                    }
                                }

                                let is_inline_buffer = {
                                    if let Some(sc) = GLOBAL_StorageClass.get() {
                                        sc.should_inline(erasure.shard_file_size(lastest_meta.size), false)
                                    } else {
                                        false
                                    }
                                };

                                for disk in out_dated_disks.iter() {
                                    if let Some(disk) = disk {
                                        // let filewriter = {
                                        //     if is_inline_buffer {
                                        //         Box::new(Cursor::new(Vec::new()))
                                        //     } else {
                                        //         let disk = disk.clone();
                                        //         let part_path = format!("{}/{}/part.{}", tmp_id, dst_data_dir, part.number);
                                        //         disk.create_file("", RUSTFS_META_TMP_BUCKET, &part_path, 0).await?
                                        //     }
                                        // };

                                        let writer = new_bitrot_filewriter(
                                            disk.clone(),
                                            RUSTFS_META_TMP_BUCKET,
                                            format!("{}/{}/part.{}", tmp_id, dst_data_dir, part.number).as_str(),
                                            is_inline_buffer,
                                            DEFAULT_BITROT_ALGO,
                                            erasure.shard_size(erasure.block_size),
                                        )
                                        .await?;

                                        writers.push(Some(writer));
                                    } else {
                                        writers.push(None);
                                    }
                                }

                                // Heal each part. erasure.Heal() will write the healed
                                // part to .rustfs/tmp/uuid/ which needs to be renamed
                                // later to the final location.
                                erasure.heal(&mut writers, readers, part.size, &prefer).await?;
                                close_bitrot_writers(&mut writers).await?;

                                for (index, disk) in out_dated_disks.iter().enumerate() {
                                    if disk.is_none() {
                                        continue;
                                    }

                                    if writers[index].is_none() {
                                        outdate_disks[index] = None;
                                        disks_to_heal_count -= 1;
                                        continue;
                                    }

                                    parts_metadata[index].data_dir = Some(dst_data_dir);
                                    parts_metadata[index].add_object_part(
                                        part.number,
                                        part.e_tag.clone(),
                                        part.size,
                                        part.mod_time,
                                        part.actual_size,
                                    );
                                    if is_inline_buffer {
                                        if let Some(ref writer) = writers[index] {
                                            if let Some(w) = writer.as_any().downcast_ref::<BitrotFileWriter>() {
                                                parts_metadata[index].data = Some(w.inline_data().to_vec());
                                            }
                                        }
                                        parts_metadata[index].set_inline_data();
                                    } else {
                                        parts_metadata[index].data = None;
                                    }
                                }

                                if disks_to_heal_count == 0 {
                                    return Ok((
                                        result,
                                        Some(Error::from_string(format!(
                                            "all drives had write errors, unable to heal {}/{}",
                                            bucket, object
                                        ))),
                                    ));
                                }
                            }
                        }

                        // Rename from tmp location to the actual location.
                        for (index, disk) in out_dated_disks.iter().enumerate() {
                            if let Some(disk) = disk {
                                // record the index of the updated disks
                                parts_metadata[index].erasure.index = index + 1;
                                // Attempt a rename now from healed data to final location.
                                parts_metadata[index].set_healing();

                                info!(
                                    "rename temp data, src_volume: {}, src_path: {}, dst_volume: {}, dst_path: {}",
                                    RUSTFS_META_TMP_BUCKET, tmp_id, bucket, object
                                );
                                if let Err(err) = disk
                                    .rename_data(RUSTFS_META_TMP_BUCKET, &tmp_id, parts_metadata[index].clone(), bucket, object)
                                    .await
                                {
                                    info!("rename temp data err: {}", err.to_string());
                                    // self.delete_all(RUSTFS_META_TMP_BUCKET, &tmp_id).await?;
                                    return Ok((result, Some(err)));
                                }

                                info!("remove temp object, volume: {}, path: {}", RUSTFS_META_TMP_BUCKET, tmp_id);
                                self.delete_all(RUSTFS_META_TMP_BUCKET, &tmp_id).await?;
                                if parts_metadata[index].is_remote() {
                                    let rm_data_dir = parts_metadata[index].data_dir.unwrap().to_string();
                                    let d_path = Path::new(&encode_dir_object(object)).join(rm_data_dir);
                                    disk.delete(
                                        bucket,
                                        d_path.to_str().unwrap(),
                                        DeleteOptions {
                                            immediate: true,
                                            recursive: true,
                                            ..Default::default()
                                        },
                                    )
                                    .await?;
                                }

                                for (i, v) in result.before.drives.iter().enumerate() {
                                    if v.endpoint == disk.endpoint().to_string() {
                                        result.after.drives[i].state = DRIVE_STATE_OK.to_string();
                                    }
                                }
                            }
                        }

                        Ok((result, None))
                    }
                    Err(err) => {
                        warn!("heal_object can not pick valid file info");
                        Ok((result, Some(err)))
                    }
                }
            }
            Err(err) => {
                let data_errs_by_part = HashMap::new();
                match self
                    .delete_if_dang_ling(
                        bucket,
                        object,
                        &parts_metadata,
                        &errs,
                        &data_errs_by_part,
                        ObjectOptions {
                            version_id: version_id_op.clone(),
                            ..Default::default()
                        },
                    )
                    .await
                {
                    Ok(m) => {
                        let err = if !version_id.is_empty() {
                            Error::new(DiskError::FileVersionNotFound)
                        } else {
                            Error::new(DiskError::FileNotFound)
                        };
                        Ok((self.default_heal_result(m, &errs, bucket, object, version_id).await, Some(err)))
                    }
                    Err(_) => Ok((
                        self.default_heal_result(FileInfo::default(), &errs, bucket, object, version_id)
                            .await,
                        Some(err),
                    )),
                }
            }
        }
    }

    async fn heal_object_dir(
        &self,
        bucket: &str,
        object: &str,
        dry_run: bool,
        remove: bool,
    ) -> Result<(HealResultItem, Option<Error>)> {
        let disks = {
            let disks = self.disks.read().await;
            disks.clone()
        };
        let mut result = HealResultItem {
            heal_item_type: HEAL_ITEM_OBJECT.to_string(),
            bucket: bucket.to_string(),
            object: object.to_string(),
            disk_count: self.disks.read().await.len(),
            parity_blocks: self.default_parity_count,
            data_blocks: disks.len() - self.default_parity_count,
            object_size: 0,
            ..Default::default()
        };

        result.before.drives = vec![HealDriveInfo::default(); disks.len()];
        result.after.drives = vec![HealDriveInfo::default(); disks.len()];

        let errs = stat_all_dirs(&disks, bucket, object).await;
        let dang_ling_object = is_object_dir_dang_ling(&errs);
        if dang_ling_object && !dry_run && remove {
            let mut futures = Vec::with_capacity(disks.len());
            for disk in disks.iter().flatten() {
                let disk = disk.clone();
                let bucket = bucket.to_string();
                let object = object.to_string();
                futures.push(tokio::spawn(async move {
                    let _ = disk
                        .delete(
                            &bucket,
                            &object,
                            DeleteOptions {
                                recursive: false,
                                immediate: false,
                                ..Default::default()
                            },
                        )
                        .await;
                }));
            }

            // ignore errors
            let _ = join_all(futures).await;
        }

        for (err, drive) in errs.iter().zip(self.set_endpoints.iter()) {
            let endpoint = drive.to_string();
            let drive_state = match err {
                Some(err) => match err.downcast_ref::<DiskError>() {
                    Some(DiskError::DiskNotFound) => DRIVE_STATE_OFFLINE,
                    Some(DiskError::FileNotFound) | Some(DiskError::VolumeNotFound) => DRIVE_STATE_MISSING,
                    _ => DRIVE_STATE_CORRUPT,
                },
                None => DRIVE_STATE_OK,
            };
            result.before.drives.push(HealDriveInfo {
                uuid: "".to_string(),
                endpoint: endpoint.clone(),
                state: drive_state.to_string(),
            });

            result.after.drives.push(HealDriveInfo {
                uuid: "".to_string(),
                endpoint,
                state: drive_state.to_string(),
            });
        }

        if dang_ling_object || is_all_not_found(&errs) {
            return Ok((result, Some(Error::new(DiskError::FileNotFound))));
        }

        if dry_run {
            // Quit without try to heal the object dir
            return Ok((result, None));
        }
        for (index, (err, disk)) in errs.iter().zip(disks.iter()).enumerate() {
            if let (Some(err), Some(disk)) = (err, disk) {
                match err.downcast_ref::<DiskError>() {
                    Some(DiskError::VolumeNotFound) | Some(DiskError::FileNotFound) => {
                        let vol_path = Path::new(bucket).join(object);
                        let drive_state = match disk.make_volume(vol_path.to_str().unwrap()).await {
                            Ok(_) => DRIVE_STATE_OK,
                            Err(merr) => match merr.downcast_ref::<DiskError>() {
                                Some(DiskError::VolumeExists) => DRIVE_STATE_OK,
                                Some(DiskError::DiskNotFound) => DRIVE_STATE_OFFLINE,
                                _ => DRIVE_STATE_CORRUPT,
                            },
                        };
                        result.after.drives[index].state = drive_state.to_string();
                    }
                    _ => {}
                }
            }
        }

        Ok((result, None))
    }

    async fn default_heal_result(
        &self,
        lfi: FileInfo,
        errs: &[Option<Error>],
        bucket: &str,
        object: &str,
        version_id: &str,
    ) -> HealResultItem {
        let disk_len = { self.disks.read().await.len() };
        let mut result = HealResultItem {
            heal_item_type: HEAL_ITEM_OBJECT.to_string(),
            bucket: bucket.to_string(),
            object: object.to_string(),
            object_size: lfi.size,
            version_id: version_id.to_string(),
            disk_count: disk_len,
            ..Default::default()
        };

        if lfi.is_valid() {
            result.parity_blocks = lfi.erasure.parity_blocks;
        } else {
            result.parity_blocks = self.default_parity_count;
        }

        result.data_blocks = disk_len - result.parity_blocks;

        for (index, disk) in self.disks.read().await.iter().enumerate() {
            if disk.is_none() {
                result.before.drives.push(HealDriveInfo {
                    uuid: "".to_string(),
                    endpoint: self.set_endpoints[index].to_string(),
                    state: DRIVE_STATE_OFFLINE.to_string(),
                });

                result.after.drives.push(HealDriveInfo {
                    uuid: "".to_string(),
                    endpoint: self.set_endpoints[index].to_string(),
                    state: DRIVE_STATE_OFFLINE.to_string(),
                });
            }

            let mut drive_state = DRIVE_STATE_CORRUPT;
            if let Some(err) = &errs[index] {
                if let Some(DiskError::FileNotFound | DiskError::VolumeNotFound) = err.downcast_ref::<DiskError>() {
                    drive_state = DRIVE_STATE_MISSING;
                }
            } else {
                drive_state = DRIVE_STATE_OK;
            }

            result.before.drives.push(HealDriveInfo {
                uuid: "".to_string(),
                endpoint: self.set_endpoints[index].to_string(),
                state: drive_state.to_string(),
            });
            result.after.drives.push(HealDriveInfo {
                uuid: "".to_string(),
                endpoint: self.set_endpoints[index].to_string(),
                state: drive_state.to_string(),
            });
        }
        result
    }

    async fn delete_if_dang_ling(
        &self,
        bucket: &str,
        object: &str,
        meta_arr: &[FileInfo],
        errs: &[Option<Error>],
        data_errs_by_part: &HashMap<usize, Vec<usize>>,
        opts: ObjectOptions,
    ) -> Result<FileInfo> {
        if let Ok(m) = is_object_dang_ling(meta_arr, errs, data_errs_by_part) {
            let mut tags = HashMap::new();
            tags.insert("set", self.set_index.to_string());
            tags.insert("pool", self.pool_index.to_string());
            tags.insert("merrs", join_errs(errs));
            tags.insert("derrs", format!("{:?}", data_errs_by_part));
            if m.is_valid() {
                tags.insert("sz", m.size.to_string());
                tags.insert(
                    "mt",
                    m.mod_time
                        .as_ref()
                        .map_or(String::new(), |mod_time| mod_time.unix_timestamp().to_string()),
                );
                tags.insert("d:p", format!("{}:{}", m.erasure.data_blocks, m.erasure.parity_blocks));
            } else {
                tags.insert("invalid", "1".to_string());
                tags.insert(
                    "d:p",
                    format!("{}:{}", self.set_drive_count - self.default_parity_count, self.default_parity_count),
                );
            }
            let mut offline = 0;
            for (i, err) in errs.iter().enumerate() {
                let mut found = false;
                if let Some(err) = err {
                    if let Some(DiskError::DiskNotFound) = err.downcast_ref::<DiskError>() {
                        found = true;
                    }
                }
                for p in data_errs_by_part {
                    if let Some(v) = p.1.get(i) {
                        if *v == CHECK_PART_DISK_NOT_FOUND {
                            found = true;
                            break;
                        }
                    }
                }

                if found {
                    offline += 1;
                }
            }

            if offline > 0 {
                tags.insert("offline", offline.to_string());
            }

            // TODO: audit
            let mut fi = FileInfo::default();
            if let Some(ref version_id) = opts.version_id {
                fi.version_id = Uuid::parse_str(version_id).ok();
            }
            // TODO: tier
            for disk in self.disks.read().await.iter().flatten() {
                let _ = disk
                    .delete_version(bucket, object, fi.clone(), false, DeleteOptions::default())
                    .await;
            }
            Ok(m)
        } else {
            Err(Error::new(ErasureError::ErasureReadQuorum))
        }
    }

    pub async fn ns_scanner(
        &self,
        buckets: &[BucketInfo],
        want_cycle: u32,
        updates: Sender<DataUsageCache>,
        heal_scan_mode: HealScanMode,
    ) -> Result<()> {
        info!("ns_scanner");
        if buckets.is_empty() {
            return Ok(());
        }

        let (mut disks, healing) = self.get_online_disk_with_healing(false).await?;
        if disks.is_empty() {
            info!("data-scanner: all drives are offline or being healed, skipping scanner cycle");
            return Ok(());
        }

        let old_cache = DataUsageCache::load(self, DATA_USAGE_CACHE_NAME).await?;
        let mut cache = DataUsageCache {
            info: DataUsageCacheInfo {
                name: DATA_USAGE_ROOT.to_string(),
                next_cycle: old_cache.info.next_cycle,
                ..Default::default()
            },
            cache: HashMap::new(),
        };

        // Put all buckets into channel.
        let (bucket_tx, bucket_rx) = mpsc::channel(buckets.len());
        // Shuffle buckets to ensure total randomness of buckets, being scanned.
        // Otherwise same set of buckets get scanned across erasure sets always.
        // at any given point in time. This allows different buckets to be scanned
        // in different order per erasure set, this wider spread is needed when
        // there are lots of buckets with different order of objects in them.
        let permutes = {
            let mut rng = thread_rng();
            let mut permutes: Vec<usize> = (0..buckets.len()).collect();
            permutes.shuffle(&mut rng);
            permutes
        };
        // Add new buckets first
        for idx in permutes.iter() {
            let b = buckets[*idx].clone();
            match old_cache.find(&b.name) {
                Some(e) => {
                    cache.replace(&b.name, DATA_USAGE_ROOT, e);
                    let _ = bucket_tx.send(b).await;
                }
                None => {
                    let _ = bucket_tx.send(b).await;
                }
            }
        }

        let (buckets_results_tx, mut buckets_results_rx) = mpsc::channel::<DataUsageEntryInfo>(disks.len());
        let update_time = {
            let mut rng = thread_rng();
            Duration::from_secs(30) + Duration::from_secs_f64(10.0 * rng.gen_range(0.0..1.0))
        };
        let mut ticker = interval(update_time);
        let task = tokio::spawn(async move {
            let last_save = Some(SystemTime::now());
            let mut need_loop = true;
            while need_loop {
                select! {
                    _ = ticker.tick() => {
                        if !cache.info.last_update.eq(&last_save) {
                            let _ = cache.save(DATA_USAGE_CACHE_NAME).await;
                            let _ = updates.send(cache.clone()).await;
                        }
                    }
                    result = buckets_results_rx.recv() => {
                        match result {
                            Some(result) => {
                                cache.replace(&result.name, &result.parent, result.entry);
                                cache.info.last_update = Some(SystemTime::now());
                            },
                            None => {
                                need_loop = false;
                                cache.info.next_cycle = want_cycle;
                                cache.info.last_update = Some(SystemTime::now());
                                let _ = cache.save(DATA_USAGE_CACHE_NAME).await;
                                let _ = updates.send(cache.clone()).await;
                            }
                        }
                    }
                }
            }
        });
        // Restrict parallelism for disk usage scanner
        // upto GOMAXPROCS if GOMAXPROCS is < len(disks)
        let max_procs = num_cpus::get();
        if max_procs < disks.len() {
            disks = disks[0..max_procs].to_vec();
        }

        let mut futures = Vec::new();
        let bucket_rx = Arc::new(RwLock::new(bucket_rx));
        for disk in disks.iter() {
            let disk = match disk {
                Some(disk) => disk.clone(),
                None => continue,
            };
            let bucket_rx_clone = bucket_rx.clone();
            let buckets_results_tx_clone = buckets_results_tx.clone();
            futures.push(async move {
                loop {
                    match bucket_rx_clone.write().await.try_recv() {
                        Err(_) => return,
                        Ok(bucket_info) => {
                            let cache_name = Path::new(&bucket_info.name).join(DATA_USAGE_CACHE_NAME);
                            let mut cache = match DataUsageCache::load(self, &cache_name.to_string_lossy()).await {
                                Ok(cache) => cache,
                                Err(_) => continue,
                            };
                            if cache.info.name.is_empty() {
                                cache.info.name = bucket_info.name.clone();
                            }
                            cache.info.skip_healing = healing;
                            cache.info.next_cycle = want_cycle;
                            if cache.info.name != bucket_info.name {
                                cache.info = DataUsageCacheInfo {
                                    name: bucket_info.name,
                                    last_update: Some(SystemTime::now()),
                                    next_cycle: want_cycle,
                                    ..Default::default()
                                };
                            }
                            // Collect updates.
                            let (tx, mut rx) = mpsc::channel(1);
                            let buckets_results_tx_inner_clone = buckets_results_tx_clone.clone();
                            let name = cache.info.name.clone();
                            let task = tokio::spawn(async move {
                                loop {
                                    match rx.recv().await {
                                        Some(entry) => {
                                            let _ = buckets_results_tx_inner_clone
                                                .send(DataUsageEntryInfo {
                                                    name: name.clone(),
                                                    parent: DATA_USAGE_ROOT.to_string(),
                                                    entry,
                                                })
                                                .await;
                                        }
                                        None => return,
                                    }
                                }
                            });
                            // Calc usage
                            let before = cache.info.last_update;
                            let mut cache = match disk.clone().ns_scanner(&cache, tx, heal_scan_mode, None).await {
                                Ok(cache) => cache,
                                Err(_) => {
                                    if cache.info.last_update > before {
                                        let _ = cache.save(&cache_name.to_string_lossy()).await;
                                    }
                                    let _ = task.await;
                                    continue;
                                }
                            };

                            cache.info.updates = None;
                            let _ = task.await;
                            let mut root = DataUsageEntry::default();
                            if let Some(r) = cache.root() {
                                root = cache.flatten(&r);
                                if let Some(r) = &root.replication_stats {
                                    if r.empty() {
                                        root.replication_stats = None;
                                    }
                                }
                            }
                            let _ = buckets_results_tx_clone
                                .send(DataUsageEntryInfo {
                                    name: cache.info.name.clone(),
                                    parent: DATA_USAGE_ROOT.to_string(),
                                    entry: root,
                                })
                                .await;
                            let _ = cache.save(&cache_name.to_string_lossy()).await;
                        }
                    }
                    info!("continue scanner");
                }
            });
        }
        info!("ns_scanner start");
        let _ = join_all(futures).await;
        drop(buckets_results_tx);
        let _ = task.await;
        info!("ns_scanner completed");
        Ok(())
    }

    pub async fn heal_erasure_set(self: Arc<Self>, buckets: &[String], tracker: Arc<RwLock<HealingTracker>>) -> Result<()> {
        let (bg_seq, found) = GLOBAL_BackgroundHealState.get_heal_sequence_by_token(BG_HEALING_UUID).await;
        if !found {
            return Err(Error::from_string("no local healing sequence initialized, unable to heal the drive"));
        }
        let bg_seq = bg_seq.unwrap();
        let scan_mode = HEAL_NORMAL_SCAN;

        let tracker_defer = tracker.clone();
        let defer = async move {
            let mut w = tracker_defer.write().await;
            w.set_object("").await;
            w.set_bucket("").await;
            let _ = w.update().await;
        };

        for bucket in buckets.iter() {
            if let Err(err) = HealSequence::heal_bucket(bg_seq.clone(), bucket, true).await {
                info!("{}", err.to_string());
            }
        }

        let info = match tracker
            .read()
            .await
            .disk
            .as_ref()
            .unwrap()
            .disk_info(&DiskInfoOptions::default())
            .await
        {
            Ok(info) => info,
            Err(err) => {
                defer.await;
                return Err(Error::from_string(format!("unable to get disk information before healing it: {}", err)));
            }
        };
        let num_cores = num_cpus::get(); // 使用 num_cpus crate 获取核心数
        let mut num_healers: usize;

        if info.nr_requests as usize > num_cores {
            num_healers = num_cores / 4;
        } else {
            num_healers = (info.nr_requests / 4) as usize;
        }

        if num_healers < 4 {
            num_healers = 4;
        }

        let v = globalHealConfig.read().await.get_workers();
        if v > 0 {
            num_healers = v;
        }
        info!(
            "Healing drive '{}' - use {} parallel workers.",
            tracker.read().await.disk.as_ref().unwrap().to_string(),
            num_healers
        );

        let jt = Workers::new(num_healers).map_err(|err| Error::from_string(err.to_string()))?;

        let heal_entry_done = |name: String| HealEntryResult {
            entry_done: true,
            name,
            ..Default::default()
        };

        let heal_entry_success = |sz: usize| HealEntryResult {
            bytes: sz,
            success: true,
            ..Default::default()
        };

        let heal_entry_failure = |sz: usize| HealEntryResult {
            bytes: sz,
            ..Default::default()
        };

        let heal_entry_skipped = |sz: usize| HealEntryResult {
            bytes: sz,
            skipped: true,
            ..Default::default()
        };

        let (result_tx, mut result_rx) = mpsc::channel::<HealEntryResult>(1000);
        let tracker_task = tracker.clone();
        let task = tokio::spawn(async move {
            loop {
                match result_rx.recv().await {
                    Some(entry) => {
                        if entry.entry_done {
                            tracker_task.write().await.set_object(entry.name.as_str()).await;
                            if let Some(last_update) = tracker_task.read().await.get_last_update().await {
                                if SystemTime::now().duration_since(last_update).unwrap() > Duration::from_secs(60) {
                                    if let Err(err) = tracker_task.write().await.update().await {
                                        info!("tracker update failed, err: {}", err.to_string());
                                    }
                                }
                            }
                            continue;
                        }

                        tracker_task
                            .write()
                            .await
                            .update_progress(entry.success, entry.skipped, entry.bytes as u64)
                            .await;
                    }
                    None => {
                        if let Err(err) = tracker_task.write().await.update().await {
                            info!("tracker update failed, err: {}", err.to_string());
                        }
                        return;
                    }
                }
            }
        });

        let started = tracker.read().await.started;
        let mut ret_err = None;
        for bucket in buckets.iter() {
            if tracker.read().await.is_healed(bucket).await {
                info!("bucket{} was healed", bucket);
                continue;
            }

            let mut forward_to = None;
            let b = tracker.read().await.get_bucket().await;
            if b == *bucket {
                forward_to = Some(tracker.read().await.get_object().await);
            }

            if !b.is_empty() {
                tracker.write().await.resume().await;
            }

            tracker.write().await.set_object("").await;
            tracker.write().await.set_bucket("").await;

            if let Err(err) = HealSequence::heal_bucket(bg_seq.clone(), bucket, true).await {
                info!("heal bucket failed: {}", err.to_string());
                ret_err = Some(err);
                continue;
            }

            // let vc: VersioningConfiguration;
            // let lc: BucketLifecycleConfiguration;
            // let lr: ObjectLockConfiguration;
            // let rcfg: ReplicationConfiguration;
            // if !is_rustfs_meta_bucket_name(bucket) {
            //     vc = match get_versioning_config(bucket).await {
            //         Ok((r, _)) => r,
            //         Err(err) => {
            //             ret_err = Some(err);
            //             info!("get versioning config failed, err: {}", err.to_string());
            //             continue;
            //         }
            //     };
            //     lc = match get_lifecycle_config(bucket).await {
            //         Ok((r, _)) => r,
            //         Err(err) => {
            //             ret_err = Some(err);
            //             info!("get lifecycle config failed, err: {}", err.to_string());
            //             continue;
            //         }
            //     };
            //     lr = match get_object_lock_config(bucket).await {
            //         Ok((r, _)) => r,
            //         Err(err) => {
            //             ret_err = Some(err);
            //             info!("get object lock config failed, err: {}", err.to_string());
            //             continue;
            //         }
            //     };
            //     rcfg = match get_replication_config(bucket).await {
            //         Ok((r, _)) => r,
            //         Err(err) => {
            //             ret_err = Some(err);
            //             info!("get replication config failed, err: {}", err.to_string());
            //             continue;
            //         }
            //     };
            // }
            let (mut disks, _, healing) = self.get_online_disk_with_healing_and_info(true).await?;
            if disks.len() == healing {
                info!("all drives are in healing state, aborting..");
                defer.await;
                return Ok(());
            }

            disks = disks[0..disks.len() - healing].to_vec();
            if disks.len() < self.set_drive_count / 2 {
                defer.await;
                return Err(Error::from_string(format!(
                    "not enough drives (found={}, healing={}, total={}) are available to heal `{}`",
                    disks.len(),
                    healing,
                    self.set_drive_count,
                    tracker.read().await.disk.as_ref().unwrap().to_string()
                )));
            }

            {
                let mut rng = thread_rng();

                // 随机洗牌
                disks.shuffle(&mut rng);
            }

            let expected_disk = disks.len() / 2 + 1;
            let fallback_disks = disks[expected_disk..].to_vec();
            disks = disks[..expected_disk].to_vec();

            //todo
            // let filter_life_cycle = |bucket: &str, object: &str, fi: FileInfo| {
            //     if lc.rules.is_empty() {
            //         return false;
            //     }
            //     // todo: versioning
            //     let versioned = false;
            //     let obj_info = fi.to_object_info(bucket, object, versioned);
            //
            // };

            let result_tx_send = result_tx.clone();
            let bg_seq_send = bg_seq.clone();
            let send = Box::new(move |result: HealEntryResult| {
                let result_tx_send = result_tx_send.clone();
                let bg_seq_send = bg_seq_send.clone();
                Box::pin(async move {
                    let _ = result_tx_send.send(result).await;
                    bg_seq_send.count_scanned(HEAL_ITEM_OBJECT.to_string()).await;
                    true
                })
            });

            let jt_clone = jt.clone();
            let self_clone = self.clone();
            let started_clone = started;
            let tracker_heal = tracker.clone();
            let bg_seq_clone = bg_seq.clone();
            let send_clone = send.clone();
            let heal_entry = Arc::new(move |bucket: String, entry: MetaCacheEntry| {
                info!("heal entry, bucket: {}, entry: {:?}", bucket, entry);
                let jt_clone = jt_clone.clone();
                let self_clone = self_clone.clone();
                let started = started_clone;
                let tracker_heal = tracker_heal.clone();
                let bg_seq = bg_seq_clone.clone();
                let send = send_clone.clone();
                Box::pin(async move {
                    let defer = async {
                        jt_clone.give().await;
                    };
                    if entry.name.is_empty() && entry.metadata.is_empty() {
                        defer.await;
                        return;
                    }
                    if entry.is_dir() {
                        defer.await;
                        return;
                    }
                    if bucket == RUSTFS_META_BUCKET
                        && (Pattern::new("buckets/*/.metacache/*")
                            .map(|p| p.matches(&entry.name))
                            .unwrap_or(false)
                            || Pattern::new("tmp/.trash/*").map(|p| p.matches(&entry.name)).unwrap_or(false)
                            || Pattern::new("multipart/*").map(|p| p.matches(&entry.name)).unwrap_or(false))
                    {
                        defer.await;
                        return;
                    }
                    let encoded_entry_name = encode_dir_object(entry.name.as_str());
                    let mut result: HealEntryResult;
                    let fivs = match entry.file_info_versions(bucket.as_str()) {
                        Ok(fivs) => fivs,
                        Err(err) => {
                            match self_clone
                                .heal_object(
                                    &bucket,
                                    &encoded_entry_name,
                                    "",
                                    &HealOpts {
                                        scan_mode,
                                        remove: HEAL_DELETE_DANGLING,
                                        ..Default::default()
                                    },
                                )
                                .await
                            {
                                Ok((res, None)) => {
                                    bg_seq.count_healed(HEAL_ITEM_OBJECT.to_string()).await;
                                    result = heal_entry_success(res.object_size);
                                }
                                Ok((_, Some(err))) => match err.downcast_ref() {
                                    Some(DiskError::FileNotFound) | Some(DiskError::FileVersionNotFound) => {
                                        defer.await;
                                        return;
                                    }
                                    _ => {
                                        result = heal_entry_failure(0);
                                        bg_seq.count_failed(HEAL_ITEM_OBJECT.to_string()).await;
                                        info!("unable to heal object {}/{}: {}", bucket, entry.name, err.to_string());
                                    }
                                },
                                Err(_) => {
                                    result = heal_entry_failure(0);
                                    bg_seq.count_failed(HEAL_ITEM_OBJECT.to_string()).await;
                                    info!("unable to heal object {}/{}: {}", bucket, entry.name, err.to_string());
                                }
                            }
                            send(result.clone()).await;
                            defer.await;
                            return;
                        }
                    };
                    let mut version_not_found = 0;
                    for version in fivs.versions.iter() {
                        if let (Some(started), Some(mod_time)) = (started, version.mod_time) {
                            if mod_time > started {
                                version_not_found += 1;
                                if send(heal_entry_skipped(version.size)).await {
                                    defer.await;
                                    return;
                                }
                                continue;
                            }
                        }

                        let mut version_healed = false;
                        match self_clone
                            .heal_object(
                                &bucket,
                                &encoded_entry_name,
                                version
                                    .version_id
                                    .as_ref()
                                    .map(|v| v.to_string())
                                    .unwrap_or("".to_string())
                                    .as_str(),
                                &HealOpts {
                                    scan_mode,
                                    remove: HEAL_DELETE_DANGLING,
                                    ..Default::default()
                                },
                            )
                            .await
                        {
                            Ok((res, None)) => {
                                if res.after.drives[tracker_heal.read().await.disk_index.unwrap()].state == DRIVE_STATE_OK {
                                    version_healed = true;
                                }
                            }
                            Ok((_, Some(err))) => match err.downcast_ref() {
                                Some(DiskError::FileNotFound) | Some(DiskError::FileVersionNotFound) => {
                                    version_not_found += 1;
                                    continue;
                                }
                                _ => {}
                            },
                            Err(_) => {}
                        }

                        if version_healed {
                            bg_seq.count_healed(HEAL_ITEM_OBJECT.to_string()).await;
                            result = heal_entry_success(version.size);
                        } else {
                            bg_seq.count_failed(HEAL_ITEM_OBJECT.to_string()).await;
                            result = heal_entry_failure(version.size);
                            match version.version_id {
                                Some(version_id) => {
                                    info!("unable to heal object {}/{}-v({})", bucket, version.name, version_id);
                                }
                                None => {
                                    info!("unable to heal object {}/{}", bucket, version.name);
                                }
                            }
                        }

                        if !send(result).await {
                            defer.await;
                            return;
                        }
                    }
                    if version_not_found == fivs.versions.len() {
                        defer.await;
                        return;
                    }
                    send(heal_entry_done(entry.name.clone())).await;
                    defer.await;
                })
            });
            let resolver = MetadataResolutionParams {
                dir_quorum: 1,
                obj_quorum: 1,
                bucket: bucket.clone(),
                ..Default::default()
            };
            let (_, rx) = broadcast::channel(1);
            let jt_agree = jt.clone();
            let jt_partial = jt.clone();
            let bucket_agree = bucket.clone();
            let bucket_partial = bucket.clone();
            let heal_entry_agree = heal_entry.clone();
            let heal_entry_partial = heal_entry.clone();
            if let Err(err) = list_path_raw(
                rx,
                ListPathRawOptions {
                    disks,
                    fallback_disks,
                    bucket: bucket.clone(),
                    recursice: true,
                    forward_to,
                    min_disks: 1,
                    report_not_found: false,
                    agreed: Some(Box::new(move |entry: MetaCacheEntry| {
                        let jt = jt_agree.clone();
                        let bucket = bucket_agree.clone();
                        let heal_entry = heal_entry_agree.clone();
                        Box::pin(async move {
                            jt.take().await;
                            let bucket = bucket.clone();
                            tokio::spawn(async move {
                                heal_entry(bucket, entry).await;
                            });
                        })
                    })),
                    partial: Some(Box::new(move |entries: MetaCacheEntries, _: &[Option<Error>]| {
                        let jt = jt_partial.clone();
                        let bucket = bucket_partial.clone();
                        let heal_entry = heal_entry_partial.clone();
                        Box::pin({
                            let heal_entry = heal_entry.clone();
                            let resolver = resolver.clone();
                            async move {
                                let entry = if let Some(entry) = entries.resolve(resolver) {
                                    entry
                                } else if let (Some(entry), _) = entries.first_found() {
                                    entry
                                } else {
                                    return;
                                };
                                jt.take().await;
                                let bucket = bucket.clone();
                                let heal_entry = heal_entry.clone();
                                tokio::spawn(async move {
                                    heal_entry(bucket, entry).await;
                                });
                            }
                        })
                    })),
                    finished: None,
                    ..Default::default()
                },
            )
            .await
            {
                ret_err = Some(err);
            }

            jt.wait().await;
            if let Some(err) = ret_err.as_ref() {
                info!("listing failed with: {} on bucket: {}", err.to_string(), bucket);
                continue;
            }
            tracker.write().await.bucket_done(bucket).await;
            if let Err(err) = tracker.write().await.update().await {
                info!("tracker update failed, err: {}", err.to_string());
            }
        }

        if let Some(err) = ret_err.as_ref() {
            return Err(clone_err(err));
        }
        if !tracker.read().await.queue_buckets.is_empty() {
            return Err(Error::from_string(format!(
                "not all buckets were healed: {:?}",
                tracker.read().await.queue_buckets
            )));
        }
        drop(result_tx);
        let _ = task.await;
        defer.await;
        Ok(())
    }

    async fn delete_prefix(&self, bucket: &str, prefix: &str) -> Result<()> {
        let disks = self.get_disks_internal().await;
        let write_quorum = disks.len() / 2 + 1;

        let mut futures = Vec::with_capacity(disks.len());

        for disk_op in disks.iter() {
            let bucket = bucket.to_string();
            let prefix = prefix.to_string();
            futures.push(async move {
                if let Some(disk) = disk_op {
                    disk.delete(
                        &bucket,
                        &prefix,
                        DeleteOptions {
                            recursive: true,
                            immediate: true,
                            ..Default::default()
                        },
                    )
                    .await
                } else {
                    Ok(())
                }
            });
        }

        let errs = join_all(futures).await.into_iter().map(|v| v.err()).collect::<Vec<_>>();

        if let Some(err) = reduce_write_quorum_errs(&errs, object_op_ignored_errs().as_ref(), write_quorum) {
            return Err(err);
        }

        Ok(())
    }
}

#[async_trait::async_trait]
impl ObjectIO for SetDisks {
    #[tracing::instrument(level = "debug", skip(self))]
    async fn get_object_reader(
        &self,
        bucket: &str,
        object: &str,
        range: Option<HTTPRangeSpec>,
        h: HeaderMap,
        opts: &ObjectOptions,
    ) -> Result<GetObjectReader> {
        let (fi, files, disks) = self
            .get_object_fileinfo(bucket, object, opts, true)
            .await
            .map_err(|err| to_object_err(err, vec![bucket, object]))?;
        let object_info = fi.to_object_info(bucket, object, opts.versioned || opts.version_suspended);

        if object_info.delete_marker {
            if opts.version_id.is_none() {
                return Err(to_object_err(Error::new(DiskError::FileNotFound), vec![bucket, object]));
            }
            return Err(to_object_err(Error::new(StorageError::MethodNotAllowed), vec![bucket, object]));
        }

        // if object_info.size == 0 {
        //     let empty_rd: Box<dyn AsyncRead> = Box::new(Bytes::new());

        //     return Ok(GetObjectReader {
        //         stream: empty_rd,
        //         object_info,
        //     });
        // }

        if object_info.size == 0 {
            if let Some(rs) = range {
                let _ = rs.get_offset_length(object_info.size)?;
            }

            let reader = GetObjectReader {
                stream: Box::new(Cursor::new(Vec::new())),
                object_info,
            };
            return Ok(reader);
        }

        // TODO: remote

        let (rd, wd) = tokio::io::duplex(READ_BUFFER_SIZE);

        let (reader, offset, length) = GetObjectReader::new(Box::new(rd), range, &object_info, opts, &h)?;

        // let disks = disks.clone();
        let bucket = bucket.to_owned();
        let object = object.to_owned();
        let set_index = self.set_index;
        let pool_index = self.pool_index;
        tokio::spawn(async move {
            if let Err(e) = Self::get_object_with_fileinfo(
                &bucket,
                &object,
                offset,
                length,
                &mut Box::new(wd),
                fi,
                files,
                &disks,
                set_index,
                pool_index,
            )
            .await
            {
                error!("get_object_with_fileinfo err {:?}", e);
            };

            // error!("get_object_with_fileinfo end {}/{}", bucket, object);
        });

        Ok(reader)
    }

    #[tracing::instrument(level = "debug", skip(self, data,))]
    async fn put_object(&self, bucket: &str, object: &str, data: &mut PutObjReader, opts: &ObjectOptions) -> Result<ObjectInfo> {
        let disks = self.disks.read().await;

        // let mut _ns = None;
        // if !opts.no_lock {
        //     let paths = vec![object.to_string()];
        //     let ns_lock = new_nslock(
        //         Arc::clone(&self.ns_mutex),
        //         self.locker_owner.clone(),
        //         bucket.to_string(),
        //         paths,
        //         self.lockers.clone(),
        //     )
        //     .await;
        //     if !ns_lock
        //         .0
        //         .write()
        //         .await
        //         .get_lock(&Options {
        //             timeout: Duration::from_secs(5),
        //             retry_interval: Duration::from_secs(1),
        //         })
        //         .await
        //         .map_err(|err| Error::from_string(err.to_string()))?
        //     {
        //         return Err(Error::from_string("can not get lock. please retry".to_string()));
        //     }

        //     _ns = Some(ns_lock);
        // }

        let mut user_defined = opts.user_defined.clone().unwrap_or_default();

        let sc_parity_drives = {
            if let Some(sc) = GLOBAL_StorageClass.get() {
                let a = sc.get_parity_for_sc(
                    user_defined
                        .get(xhttp::AMZ_STORAGE_CLASS)
                        .cloned()
                        .unwrap_or_default()
                        .as_str(),
                );
                a
            } else {
                None
            }
        };

        let mut parity_drives = sc_parity_drives.unwrap_or(self.default_parity_count);
        if opts.max_parity {
            parity_drives = disks.len() / 2;
        }

        let data_drives = disks.len() - parity_drives;
        let mut write_quorum = data_drives;
        if data_drives == parity_drives {
            write_quorum += 1
        }

        let mut fi = FileInfo::new([bucket, object].join("/").as_str(), data_drives, parity_drives);

        fi.version_id = {
            if let Some(ref vid) = opts.version_id {
                Some(Uuid::parse_str(vid.as_str())?)
            } else {
                None
            }
        };

        if opts.versioned && fi.version_id.is_none() {
            fi.version_id = Some(Uuid::new_v4());
        }

        fi.data_dir = Some(Uuid::new_v4());

        let parts_metadata = vec![fi.clone(); disks.len()];

        let (shuffle_disks, mut parts_metadatas) = Self::shuffle_disks_and_parts_metadata(&disks, &parts_metadata, &fi);

        let mut writers = Vec::with_capacity(shuffle_disks.len());

        let tmp_dir = Uuid::new_v4().to_string();

        let tmp_object = format!("{}/{}/part.1", tmp_dir, fi.data_dir.unwrap());

        let erasure = Erasure::new(fi.erasure.data_blocks, fi.erasure.parity_blocks, fi.erasure.block_size);

        let is_inline_buffer = {
            if let Some(sc) = GLOBAL_StorageClass.get() {
                sc.should_inline(erasure.shard_file_size(data.content_length), opts.versioned)
            } else {
                false
            }
        };

        for disk_op in shuffle_disks.iter() {
            if let Some(disk) = disk_op {
                // let filewriter = {
                //     if is_inline_buffer {
                //         Box::new(Cursor::new(Vec::new()))
                //     } else {
                //         let disk = disk.clone();

                //         disk.create_file("", RUSTFS_META_TMP_BUCKET, &tmp_object, 0).await?
                //     }
                // };

                let writer = new_bitrot_filewriter(
                    disk.clone(),
                    RUSTFS_META_TMP_BUCKET,
                    &tmp_object,
                    is_inline_buffer,
                    DEFAULT_BITROT_ALGO,
                    erasure.shard_size(erasure.block_size),
                )
                .await?;

                writers.push(Some(writer));
            } else {
                writers.push(None);
            }
        }

        let stream = replace(&mut data.stream, Box::new(empty()));
        let etag_stream = EtagReader::new(stream);

        // TODO: etag from header

        let (w_size, etag) = Arc::new(erasure)
            .encode(etag_stream, &mut writers, data.content_length, write_quorum)
            .await?; // TODO: 出错，删除临时目录

        if let Err(err) = close_bitrot_writers(&mut writers).await {
            error!("close_bitrot_writers err {:?}", err);
        }

        //TODO: userDefined

        user_defined.insert("etag".to_owned(), etag.clone());

        if !user_defined.contains_key("content-type") {
            //  get content-type
        }

        if let Some(sc) = user_defined.get(xhttp::AMZ_STORAGE_CLASS) {
            if sc == storageclass::STANDARD {
                let _ = user_defined.remove(xhttp::AMZ_STORAGE_CLASS);
            }
        }

        let now = OffsetDateTime::now_utc();

        for (i, fi) in parts_metadatas.iter_mut().enumerate() {
            if is_inline_buffer {
                if let Some(ref writer) = writers[i] {
                    if let Some(w) = writer.as_any().downcast_ref::<BitrotFileWriter>() {
                        fi.data = Some(w.inline_data().to_vec());
                    }
                }
            }

            fi.metadata = Some(user_defined.clone());
            fi.mod_time = Some(now);
            fi.size = w_size;
            fi.versioned = opts.versioned || opts.version_suspended;
            fi.add_object_part(1, Some(etag.clone()), w_size, fi.mod_time, w_size);

            fi.set_inline_data();

            // debug!("put_object fi {:?}", &fi)
        }

        let (online_disks, _, op_old_dir) = Self::rename_data(
            &shuffle_disks,
            RUSTFS_META_TMP_BUCKET,
            tmp_dir.as_str(),
            &parts_metadatas,
            bucket,
            object,
            write_quorum,
        )
        .await?;

        if let Some(old_dir) = op_old_dir {
            self.commit_rename_data_dir(&shuffle_disks, bucket, object, &old_dir.to_string(), write_quorum)
                .await?;
        }

        self.delete_all(RUSTFS_META_TMP_BUCKET, &tmp_dir).await?;

        // if let Some(mut locker) = ns {
        //     locker.un_lock().await.map_err(|err| Error::from_string(err.to_string()))?;
        // }

        for (i, op_disk) in online_disks.iter().enumerate() {
            if let Some(disk) = op_disk {
                if disk.is_online().await {
                    fi = parts_metadatas[i].clone();
                    break;
                }
            }
        }

        fi.is_latest = true;

        // TODO: version suport
        Ok(fi.to_object_info(bucket, object, opts.versioned || opts.version_suspended))
    }
}

#[async_trait::async_trait]
impl StorageAPI for SetDisks {
    #[tracing::instrument(skip(self))]
    async fn backend_info(&self) -> madmin::BackendInfo {
        unimplemented!()
    }
    #[tracing::instrument(skip(self))]
    async fn storage_info(&self) -> madmin::StorageInfo {
        let disks = self.get_disks_internal().await;

        get_storage_info(&disks, &self.set_endpoints).await
    }
    #[tracing::instrument(skip(self))]
    async fn local_storage_info(&self) -> madmin::StorageInfo {
        let disks = self.get_disks_internal().await;

        let mut local_disks: Vec<Option<Arc<crate::disk::Disk>>> = Vec::new();
        let mut local_endpoints = Vec::new();

        for (i, ep) in self.set_endpoints.iter().enumerate() {
            if ep.is_local {
                local_disks.push(disks[i].clone());
                local_endpoints.push(ep.clone());
            }
        }

        get_storage_info(&local_disks, &local_endpoints).await
    }
    #[tracing::instrument(skip(self))]
    async fn list_bucket(&self, _opts: &BucketOptions) -> Result<Vec<BucketInfo>> {
        unimplemented!()
    }
    #[tracing::instrument(skip(self))]
    async fn make_bucket(&self, _bucket: &str, _opts: &MakeBucketOptions) -> Result<()> {
        unimplemented!()
    }

    #[tracing::instrument(skip(self))]
    async fn get_bucket_info(&self, _bucket: &str, _opts: &BucketOptions) -> Result<BucketInfo> {
        unimplemented!()
    }

    #[tracing::instrument(skip(self))]
    async fn copy_object(
        &self,
        src_bucket: &str,
        src_object: &str,
        _dst_bucket: &str,
        _dst_object: &str,
        src_info: &mut ObjectInfo,
        src_opts: &ObjectOptions,
        dst_opts: &ObjectOptions,
    ) -> Result<ObjectInfo> {
        // FIXME: TODO:

        if !src_info.metadata_only {
            return Err(Error::new(StorageError::NotImplemented));
        }

        let disks = self.get_disks_internal().await;

        let (mut metas, errs) = {
            if let Some(vid) = &src_opts.version_id {
                Self::read_all_fileinfo(&disks, "", src_bucket, src_object, vid, true, false).await?
            } else {
                Self::read_all_xl(&disks, src_bucket, src_object, true, false).await
            }
        };

        let (read_quorum, write_quorum) = match Self::object_quorum_from_meta(&metas, &errs, self.default_parity_count) {
            Ok((r, w)) => (r as usize, w as usize),
            Err(mut err) => {
                if ErasureError::ErasureReadQuorum.is(&err)
                    && !src_bucket.starts_with(RUSTFS_META_BUCKET)
                    && self
                        .delete_if_dang_ling(src_bucket, src_object, &metas, &errs, &HashMap::new(), src_opts.clone())
                        .await
                        .is_ok()
                {
                    if src_opts.version_id.is_some() {
                        err = Error::new(DiskError::FileVersionNotFound)
                    } else {
                        err = Error::new(DiskError::FileNotFound)
                    }
                }
                return Err(to_object_err(err, vec![src_bucket, src_object]));
            }
        };

        let (online_disks, mod_time, etag) = Self::list_online_disks(&disks, &metas, &errs, read_quorum);

        let mut fi = Self::pick_valid_fileinfo(&metas, mod_time, etag, read_quorum)
            .map_err(|e| to_object_err(e, vec![src_bucket, src_object]))?;

        if fi.deleted {
            if src_opts.version_id.is_none() {
                return Err(to_object_err(Error::new(DiskError::FileNotFound), vec![src_bucket, src_object]));
            }
            return Err(to_object_err(Error::new(StorageError::MethodNotAllowed), vec![src_bucket, src_object]));
        }

        let version_id = {
            if src_info.version_only {
                if let Some(vid) = &dst_opts.version_id {
                    Some(Uuid::parse_str(vid)?)
                } else {
                    Some(Uuid::new_v4())
                }
            } else {
                src_info.version_id
            }
        };

        let inline_data = fi.inline_data();
        fi.metadata = src_info.user_defined.clone();

        if let Some(ud) = src_info.user_defined.as_mut() {
            if let Some(etag) = &src_info.etag {
                ud.insert("etag".to_owned(), etag.clone());
            }
        }

        let mod_time = OffsetDateTime::now_utc();

        for fi in metas.iter_mut() {
            if fi.is_valid() {
                fi.metadata = src_info.user_defined.clone();
                fi.mod_time = Some(mod_time);
                fi.version_id = version_id;
                fi.versioned = src_opts.versioned || src_opts.version_suspended;

                if !fi.inline_data() {
                    fi.data = None;
                }

                if inline_data {
                    fi.set_inline_data();
                }
            }
        }

        Self::write_unique_file_info(&online_disks, "", src_bucket, src_object, &metas, write_quorum)
            .await
            .map_err(|e| to_object_err(e, vec![src_bucket, src_object]))?;

        Ok(fi.to_object_info(src_bucket, src_object, src_opts.versioned || src_opts.version_suspended))
    }
    #[tracing::instrument(skip(self))]
    async fn delete_objects(
        &self,
        bucket: &str,
        objects: Vec<ObjectToDelete>,
        opts: ObjectOptions,
    ) -> Result<(Vec<DeletedObject>, Vec<Option<Error>>)> {
        // 默认返回值
        let mut del_objects = vec![DeletedObject::default(); objects.len()];

        let mut del_errs = Vec::with_capacity(objects.len());

        for _ in 0..objects.len() {
            del_errs.push(None)
        }

        // let mut del_fvers = Vec::with_capacity(objects.len());

        let mut vers_map: HashMap<&String, FileInfoVersions> = HashMap::new();

        for (i, dobj) in objects.iter().enumerate() {
            let mut vr = FileInfo {
                name: dobj.object_name.clone(),
                version_id: dobj.version_id,
                ..Default::default()
            };

            // 删除
            del_objects[i].object_name.clone_from(&vr.name);
            del_objects[i].version_id = vr.version_id.map(|v| v.to_string());

            if del_objects[i].version_id.is_none() {
                let (suspended, versioned) = (opts.version_suspended, opts.versioned);
                if suspended || versioned {
                    vr.mod_time = Some(OffsetDateTime::now_utc());
                    vr.deleted = true;
                    if versioned {
                        vr.version_id = Some(Uuid::new_v4());
                    }
                }
            }

            let v = {
                if vers_map.contains_key(&dobj.object_name) {
                    let val = vers_map.get_mut(&dobj.object_name).unwrap();
                    val.versions.push(vr.clone());
                    val.clone()
                } else {
                    FileInfoVersions {
                        name: vr.name.clone(),
                        versions: vec![vr.clone()],
                        ..Default::default()
                    }
                }
            };

            if vr.deleted {
                del_objects[i] = DeletedObject {
                    delete_marker: vr.deleted,
                    delete_marker_version_id: vr.version_id.map(|v| v.to_string()),
                    delete_marker_mtime: vr.mod_time,
                    object_name: vr.name.clone(),
                    ..Default::default()
                }
            } else {
                del_objects[i] = DeletedObject {
                    object_name: vr.name.clone(),
                    version_id: vr.version_id.map(|v| v.to_string()),
                    ..Default::default()
                }
            }

            vers_map.insert(&dobj.object_name, v);
        }

        let mut vers = Vec::with_capacity(vers_map.len());

        for (_, ver) in vers_map {
            vers.push(ver);
        }

        let disks = self.disks.read().await;

        let disks = disks.clone();

        let mut futures = Vec::with_capacity(disks.len());

        // let mut errors = Vec::with_capacity(disks.len());

        for disk in disks.iter() {
            let vers = vers.clone();
            futures.push(async move {
                if let Some(disk) = disk {
                    disk.delete_versions(bucket, vers, DeleteOptions::default()).await
                } else {
                    Err(Error::new(DiskError::DiskNotFound))
                }
            });
        }

        let results = join_all(futures).await;

        for errs in results.into_iter().flatten() {
            // TODO: handle err reduceWriteQuorumErrs
            for err in errs.iter().flatten() {
                warn!("result err {:?}", err);
            }
        }

        Ok((del_objects, del_errs))
    }

    #[tracing::instrument(skip(self))]
    async fn delete_object(&self, bucket: &str, object: &str, opts: ObjectOptions) -> Result<ObjectInfo> {
        if opts.delete_prefix {
            self.delete_prefix(bucket, object)
                .await
                .map_err(|e| to_object_err(e, vec![bucket, object]))?;

            return Ok(ObjectInfo::default());
        }
        unimplemented!()
    }

    #[tracing::instrument(skip(self))]
    async fn list_objects_v2(
        self: Arc<Self>,
        _bucket: &str,
        _prefix: &str,
        _continuation_token: Option<String>,
        _delimiter: Option<String>,
        _max_keys: i32,
        _fetch_owner: bool,
        _start_after: Option<String>,
    ) -> Result<ListObjectsV2Info> {
        unimplemented!()
    }

    #[tracing::instrument(skip(self))]
    async fn list_object_versions(
        self: Arc<Self>,
        _bucket: &str,
        _prefix: &str,
        _marker: Option<String>,
        _version_marker: Option<String>,
        _delimiter: Option<String>,
        _max_keys: i32,
    ) -> Result<ListObjectVersionsInfo> {
        unimplemented!()
    }

    #[tracing::instrument(skip(self))]
    async fn get_object_info(&self, bucket: &str, object: &str, opts: &ObjectOptions) -> Result<ObjectInfo> {
        // let mut _ns = None;
        // if !opts.no_lock {
        //     let paths = vec![object.to_string()];
        //     let ns_lock = new_nslock(
        //         Arc::clone(&self.ns_mutex),
        //         self.locker_owner.clone(),
        //         bucket.to_string(),
        //         paths,
        //         self.lockers.clone(),
        //     )
        //     .await;
        //     if !ns_lock
        //         .0
        //         .write()
        //         .await
        //         .get_lock(&Options {
        //             timeout: Duration::from_secs(5),
        //             retry_interval: Duration::from_secs(1),
        //         })
        //         .await
        //         .map_err(|err| Error::from_string(err.to_string()))?
        //     {
        //         return Err(Error::from_string("can not get lock. please retry".to_string()));
        //     }

        //     _ns = Some(ns_lock);
        // }

        let (fi, _, _) = self
            .get_object_fileinfo(bucket, object, opts, false)
            .await
            .map_err(|e| to_object_err(e, vec![bucket, object]))?;

        // warn!("get object_info fi {:?}", &fi);

        let oi = fi.to_object_info(bucket, object, opts.versioned || opts.version_suspended);

        Ok(oi)
    }

    #[tracing::instrument(skip(self))]
    async fn put_object_metadata(&self, bucket: &str, object: &str, opts: &ObjectOptions) -> Result<ObjectInfo> {
        // TODO: nslock

        let disks = self.get_disks_internal().await;

        let (metas, errs) = {
            if opts.version_id.is_some() {
                Self::read_all_fileinfo(
                    &disks,
                    "",
                    bucket,
                    object,
                    opts.version_id.as_ref().unwrap().to_string().as_str(),
                    false,
                    false,
                )
                .await?
            } else {
                Self::read_all_xl(&disks, bucket, object, false, false).await
            }
        };

        let read_quorum = match Self::object_quorum_from_meta(&metas, &errs, self.default_parity_count) {
            Ok((res, _)) => res,
            Err(mut err) => {
                if ErasureError::ErasureReadQuorum.is(&err)
                    && !bucket.starts_with(RUSTFS_META_BUCKET)
                    && self
                        .delete_if_dang_ling(bucket, object, &metas, &errs, &HashMap::new(), opts.clone())
                        .await
                        .is_ok()
                {
                    if opts.version_id.is_some() {
                        err = Error::new(DiskError::FileVersionNotFound)
                    } else {
                        err = Error::new(DiskError::FileNotFound)
                    }
                }
                return Err(to_object_err(err, vec![bucket, object]));
            }
        };

        let read_quorum = read_quorum as usize;

        let (online_disks, mod_time, etag) = Self::list_online_disks(&disks, &metas, &errs, read_quorum);

        let mut fi =
            Self::pick_valid_fileinfo(&metas, mod_time, etag, read_quorum).map_err(|e| to_object_err(e, vec![bucket, object]))?;

        if fi.deleted {
            return Err(Error::new(StorageError::MethodNotAllowed));
        }

        let obj_info = fi.to_object_info(bucket, object, opts.versioned || opts.version_suspended);

        if let Some(ref mut metadata) = fi.metadata {
            for (k, v) in obj_info.user_defined.unwrap_or_default() {
                metadata.insert(k, v);
            }
            fi.metadata = Some(metadata.clone())
        } else {
            let mut metadata = HashMap::new();

            for (k, v) in obj_info.user_defined.unwrap_or_default() {
                metadata.insert(k, v);
            }

            fi.metadata = Some(metadata)
        }

        if let Some(mt) = &opts.eval_metadata {
            if let Some(ref mut metadata) = fi.metadata {
                for (k, v) in mt {
                    metadata.insert(k.clone(), v.clone());
                }
                fi.metadata = Some(metadata.clone())
            } else {
                let mut metadata = HashMap::new();

                for (k, v) in mt {
                    metadata.insert(k.clone(), v.clone());
                }

                fi.metadata = Some(metadata)
            }
        }

        fi.mod_time = opts.mod_time;
        if let Some(ref version_id) = opts.version_id {
            fi.version_id = Uuid::parse_str(version_id).ok();
        }

        self.update_object_meta(bucket, object, fi.clone(), &online_disks)
            .await
            .map_err(|e| to_object_err(e, vec![bucket, object]))?;

        Ok(fi.to_object_info(bucket, object, opts.versioned || opts.version_suspended))
    }

    #[tracing::instrument(skip(self))]
    async fn get_object_tags(&self, bucket: &str, object: &str, opts: &ObjectOptions) -> Result<String> {
        let oi = self.get_object_info(bucket, object, opts).await?;
        Ok(oi.user_tags)
    }

    #[tracing::instrument(level = "debug", skip(self))]
    async fn put_object_tags(&self, bucket: &str, object: &str, tags: &str, opts: &ObjectOptions) -> Result<ObjectInfo> {
        let (mut fi, _, disks) = self.get_object_fileinfo(bucket, object, opts, false).await?;

        if let Some(ref mut metadata) = fi.metadata {
            metadata.insert(xhttp::AMZ_OBJECT_TAGGING.to_owned(), tags.to_owned());
            fi.metadata = Some(metadata.clone())
        } else {
            let mut metadata = HashMap::new();
            metadata.insert(xhttp::AMZ_OBJECT_TAGGING.to_owned(), tags.to_owned());

            fi.metadata = Some(metadata)
        }

        // TODO: userdeefined

        self.update_object_meta(bucket, object, fi.clone(), disks.as_slice()).await?;

        // TODO: versioned
        Ok(fi.to_object_info(bucket, object, opts.versioned || opts.version_suspended))
    }

    #[tracing::instrument(skip(self))]
    async fn delete_object_tags(&self, bucket: &str, object: &str, opts: &ObjectOptions) -> Result<ObjectInfo> {
        self.put_object_tags(bucket, object, "", opts).await
    }

    #[tracing::instrument(skip(self))]
    async fn copy_object_part(
        &self,
        _src_bucket: &str,
        _src_object: &str,
        _dst_bucket: &str,
        _dst_object: &str,
        _upload_id: &str,
        _part_id: usize,
        _start_offset: i64,
        _length: i64,
        _src_info: &ObjectInfo,
        _src_opts: &ObjectOptions,
        _dst_opts: &ObjectOptions,
    ) -> Result<()> {
        unimplemented!()
    }

    #[tracing::instrument(level = "debug", skip(self, data, opts))]
    async fn put_object_part(
        &self,
        bucket: &str,
        object: &str,
        upload_id: &str,
        part_id: usize,
        data: &mut PutObjReader,
        opts: &ObjectOptions,
    ) -> Result<PartInfo> {
        let upload_id_path = Self::get_upload_id_dir(bucket, object, upload_id);

        let (mut fi, _) = self.check_upload_id_exists(bucket, object, upload_id, true).await?;

        let write_quorum = fi.write_quorum(self.default_write_quorum());

        let disks = self.disks.read().await;

        let disks = disks.clone();
        let disks = Self::shuffle_disks(&disks, &fi.erasure.distribution);

        let part_suffix = format!("part.{}", part_id);
        let tmp_part = format!("{}x{}", Uuid::new_v4(), OffsetDateTime::now_utc().unix_timestamp());
        let tmp_part_path = Arc::new(format!("{}/{}", tmp_part, part_suffix));

        let mut writers = Vec::with_capacity(disks.len());
        let erasure = Erasure::new(fi.erasure.data_blocks, fi.erasure.parity_blocks, fi.erasure.block_size);
        let shared_size = erasure.shard_size(erasure.block_size);

        let futures = disks.iter().map(|disk| {
            let disk = disk.clone();
            let tmp_part_path = tmp_part_path.clone();
            tokio::spawn(async move {
                if let Some(disk) = disk {
                    // let writer = disk.append_file(RUSTFS_META_TMP_BUCKET, &tmp_part_path).await?;
                    // let filewriter = disk
                    //     .create_file("", RUSTFS_META_TMP_BUCKET, &tmp_part_path, data.content_length)
                    //     .await?;
                    match new_bitrot_filewriter(
                        disk.clone(),
                        RUSTFS_META_TMP_BUCKET,
                        &tmp_part_path,
                        false,
                        DEFAULT_BITROT_ALGO,
                        shared_size,
                    )
                    .await
                    {
                        Ok(writer) => Ok(Some(writer)),
                        Err(e) => Err(e),
                    }
                } else {
                    Ok(None)
                }
            })
        });
        for x in join_all(futures).await {
            let x = x??;
            writers.push(x);
        }

        let erasure = Erasure::new(fi.erasure.data_blocks, fi.erasure.parity_blocks, fi.erasure.block_size);

        let stream = replace(&mut data.stream, Box::new(empty()));
        let etag_stream = EtagReader::new(stream);

        let (w_size, mut etag) = Arc::new(erasure)
            .encode(etag_stream, &mut writers, data.content_length, write_quorum)
            .await?;

        if let Err(err) = close_bitrot_writers(&mut writers).await {
            error!("close_bitrot_writers err {:?}", err);
        }

        if let Some(ref tag) = opts.preserve_etag {
            etag = tag.clone();
        }

        let part_info = ObjectPartInfo {
            e_tag: Some(etag.clone()),
            number: part_id,
            size: w_size,
            mod_time: Some(OffsetDateTime::now_utc()),
            actual_size: data.content_length,
        };

        // debug!("put_object_part part_info {:?}", part_info);

        fi.parts = vec![part_info];

        let fi_buff = fi.marshal_msg()?;

        let part_path = format!("{}/{}/{}", upload_id_path, fi.data_dir.unwrap_or(Uuid::nil()), part_suffix);
        let _ = Self::rename_part(
            &disks,
            RUSTFS_META_TMP_BUCKET,
            &tmp_part_path,
            RUSTFS_META_MULTIPART_BUCKET,
            &part_path,
            fi_buff,
            write_quorum,
        )
        .await?;

        let ret: PartInfo = PartInfo {
            etag: Some(etag.clone()),
            part_num: part_id,
            last_mod: Some(OffsetDateTime::now_utc()),
            size: w_size,
        };

        // error!("put_object_part ret {:?}", &ret);

        Ok(ret)
    }

    #[tracing::instrument(skip(self))]
    async fn list_multipart_uploads(
        &self,
        bucket: &str,
        object: &str,
        key_marker: Option<String>,
        upload_id_marker: Option<String>,
        delimiter: Option<String>,
        max_uploads: usize,
    ) -> Result<ListMultipartsInfo> {
        let disks = {
            let disks = self.get_online_local_disks().await;
            if disks.is_empty() {
                // TODO: getOnlineDisksWithHealing
                self.get_online_disks().await
            } else {
                disks
            }
        };

        let mut upload_ids: Vec<String> = Vec::new();

        for disk in disks.iter().flatten() {
            if !disk.is_online().await {
                continue;
            }

            let has_uoload_ids = match disk
                .list_dir(
                    bucket,
                    RUSTFS_META_MULTIPART_BUCKET,
                    Self::get_multipart_sha_dir(bucket, object).as_str(),
                    -1,
                )
                .await
            {
                Ok(res) => Some(res),
                Err(err) => {
                    if DiskError::DiskNotFound.is(&err) {
                        None
                    } else if is_err_object_not_found(&err) {
                        return Ok(ListMultipartsInfo {
                            key_marker: key_marker.to_owned(),
                            max_uploads,
                            prefix: object.to_owned(),
                            delimiter: delimiter.to_owned(),
                            ..Default::default()
                        });
                    } else {
                        return Err(err);
                    }
                }
            };

            if let Some(ids) = has_uoload_ids {
                upload_ids = ids;
                break;
            }
        }

        let mut uploads = Vec::new();

        let mut populated_upload_ids = HashSet::new();

        for upload_id in upload_ids.iter() {
            let upload_id = upload_id.trim_end_matches(SLASH_SEPARATOR).to_string();
            if populated_upload_ids.contains(&upload_id) {
                continue;
            }

            let start_time = {
                let now = OffsetDateTime::now_utc();

                let splits: Vec<&str> = upload_id.split("x").collect();
                if splits.len() == 2 {
                    if let Ok(unix) = splits[1].parse::<i64>() {
                        OffsetDateTime::from_unix_timestamp(unix)?
                    } else {
                        now
                    }
                } else {
                    now
                }
            };

            uploads.push(MultipartInfo {
                bucket: bucket.to_owned(),
                object: object.to_owned(),
                upload_id: base64_encode(format!("{}.{}", get_global_deployment_id().unwrap_or_default(), upload_id).as_bytes()),
                initiated: Some(start_time),
                ..Default::default()
            });

            populated_upload_ids.insert(upload_id);
        }

        uploads.sort_by(|a, b| a.initiated.cmp(&b.initiated));

        let mut upload_idx = 0;
        if let Some(upload_id_marker) = &upload_id_marker {
            while upload_idx < uploads.len() {
                if &uploads[upload_idx].upload_id != upload_id_marker {
                    upload_idx += 1;
                    continue;
                }

                if &uploads[upload_idx].upload_id == upload_id_marker {
                    upload_idx += 1;
                    break;
                }

                upload_idx += 1;
            }
        }

        let mut ret_uploads = Vec::new();
        let mut next_upload_id_marker = None;
        while upload_idx < uploads.len() {
            ret_uploads.push(uploads[upload_idx].clone());
            next_upload_id_marker = Some(uploads[upload_idx].upload_id.clone());
            upload_idx += 1;

            if ret_uploads.len() > max_uploads {
                break;
            }
        }

        let is_truncated = ret_uploads.len() < uploads.len();

        if !is_truncated {
            next_upload_id_marker = None;
        }

        Ok(ListMultipartsInfo {
            key_marker: key_marker.to_owned(),
            next_upload_id_marker,
            max_uploads,
            is_truncated,
            uploads: ret_uploads,
            prefix: object.to_owned(),
            delimiter: delimiter.to_owned(),
            ..Default::default()
        })
    }

    #[tracing::instrument(skip(self))]
    async fn new_multipart_upload(&self, bucket: &str, object: &str, opts: &ObjectOptions) -> Result<MultipartUploadResult> {
        let disks = self.disks.read().await;

        let disks = disks.clone();

        let mut user_defined = opts.user_defined.clone().unwrap_or_default();

        if let Some(ref etag) = opts.preserve_etag {
            user_defined.insert("etag".to_owned(), etag.clone());
        }

        if let Some(sc) = user_defined.get(xhttp::AMZ_STORAGE_CLASS) {
            if sc == storageclass::STANDARD {
                let _ = user_defined.remove(xhttp::AMZ_STORAGE_CLASS);
            }
        }

        let sc_parity_drives = {
            if let Some(sc) = GLOBAL_StorageClass.get() {
                let a = sc.get_parity_for_sc(
                    user_defined
                        .get(xhttp::AMZ_STORAGE_CLASS)
                        .cloned()
                        .unwrap_or_default()
                        .as_str(),
                );
                a
            } else {
                None
            }
        };

        let mut parity_drives = sc_parity_drives.unwrap_or(self.default_parity_count);
        if opts.max_parity {
            parity_drives = disks.len() / 2;
        }

        let data_drives = disks.len() - parity_drives;
        let mut write_quorum = data_drives;
        if data_drives == parity_drives {
            write_quorum += 1
        }

        let mut fi = FileInfo::new([bucket, object].join("/").as_str(), data_drives, parity_drives);

        fi.version_id = if let Some(vid) = &opts.version_id {
            Some(Uuid::parse_str(vid)?)
        } else {
            None
        };

        if opts.versioned && opts.version_id.is_none() {
            fi.version_id = Some(Uuid::new_v4());
        }

        fi.data_dir = Some(Uuid::new_v4());
        fi.fresh = true;

        let parts_metadata = vec![fi.clone(); disks.len()];

        if !user_defined.contains_key("content-type") {
            // TODO: get content-type
        }

        if let Some(sc) = user_defined.get(xhttp::AMZ_STORAGE_CLASS) {
            if sc == storageclass::STANDARD {
                let _ = user_defined.remove(xhttp::AMZ_STORAGE_CLASS);
            }
        }

        let (shuffle_disks, mut parts_metadatas) = Self::shuffle_disks_and_parts_metadata(&disks, &parts_metadata, &fi);

        let mod_time = opts.mod_time.unwrap_or(OffsetDateTime::now_utc());

        for fi in parts_metadatas.iter_mut() {
            fi.metadata = Some(user_defined.clone());
            fi.mod_time = Some(mod_time);
            fi.fresh = true;
        }

        // fi.mod_time = Some(now);

        let upload_uuid = format!("{}x{}", Uuid::new_v4(), mod_time.unix_timestamp_nanos());

        let upload_id = base64_encode(format!("{}.{}", get_global_deployment_id().unwrap_or_default(), upload_uuid).as_bytes());

        let upload_path = Self::get_upload_id_dir(bucket, object, upload_uuid.as_str());

        Self::write_unique_file_info(
            &shuffle_disks,
            bucket,
            RUSTFS_META_MULTIPART_BUCKET,
            upload_path.as_str(),
            &parts_metadatas,
            write_quorum,
        )
        .await
        .map_err(|e| to_object_err(e, vec![bucket, object]))?;

        // evalDisks

        Ok(MultipartUploadResult { upload_id })
    }

    #[tracing::instrument(skip(self))]
    async fn get_multipart_info(
        &self,
        bucket: &str,
        object: &str,
        upload_id: &str,
        _opts: &ObjectOptions,
    ) -> Result<MultipartInfo> {
        // TODO: nslock
        let (fi, _) = self
            .check_upload_id_exists(bucket, object, upload_id, false)
            .await
            .map_err(|e| to_object_err(e, vec![bucket, object, upload_id]))?;

        Ok(MultipartInfo {
            bucket: bucket.to_owned(),
            object: object.to_owned(),
            upload_id: upload_id.to_owned(),
            user_defined: fi.metadata.unwrap_or_default(),
            ..Default::default()
        })
    }

    #[tracing::instrument(skip(self))]
    async fn abort_multipart_upload(&self, bucket: &str, object: &str, upload_id: &str, _opts: &ObjectOptions) -> Result<()> {
        self.check_upload_id_exists(bucket, object, upload_id, false).await?;
        let upload_id_path = Self::get_upload_id_dir(bucket, object, upload_id);

        self.delete_all(RUSTFS_META_MULTIPART_BUCKET, &upload_id_path).await
    }
    // complete_multipart_upload 完成
    #[tracing::instrument(skip(self))]
    async fn complete_multipart_upload(
        &self,
        bucket: &str,
        object: &str,
        upload_id: &str,
        uploaded_parts: Vec<CompletePart>,
        opts: &ObjectOptions,
    ) -> Result<ObjectInfo> {
        let (mut fi, files_metas) = self.check_upload_id_exists(bucket, object, upload_id, true).await?;
        let upload_id_path = Self::get_upload_id_dir(bucket, object, upload_id);

        let write_quorum = fi.write_quorum(self.default_write_quorum());

        let disks = self.disks.read().await;

        let disks = disks.clone();
        // let disks = Self::shuffle_disks(&disks, &fi.erasure.distribution);

        let part_path = format!("{}/{}/", upload_id_path, fi.data_dir.unwrap_or(Uuid::nil()));

        let files: Vec<String> = uploaded_parts.iter().map(|v| format!("part.{}.meta", v.part_num)).collect();

        // readMultipleFiles

        let req = ReadMultipleReq {
            bucket: RUSTFS_META_MULTIPART_BUCKET.to_string(),
            prefix: part_path,
            files,
            max_size: 1 << 20,
            metadata_only: true,
            abort404: true,
            max_results: 0,
        };

        let part_files_resp = Self::read_multiple_files(&disks, req, write_quorum).await;

        if part_files_resp.len() != uploaded_parts.len() {
            return Err(Error::msg("part result number err"));
        }

        for (i, res) in part_files_resp.iter().enumerate() {
            let part_id = uploaded_parts[i].part_num;
            if !res.error.is_empty() || !res.exists {
                // error!("complete_multipart_upload part_id err {:?}", res);
                return Err(Error::new(ErasureError::InvalidPart(part_id)));
            }

            let part_fi = FileInfo::unmarshal(&res.data).map_err(|_e| {
                // error!("complete_multipart_upload FileInfo::unmarshal err {:?}", e);
                Error::new(ErasureError::InvalidPart(part_id))
            })?;
            let part = &part_fi.parts[0];
            let part_num = part.number;

            // debug!("complete part {} file info {:?}", part_num, &part_fi);
            // debug!("complete part {} object info {:?}", part_num, &part);

            if part_id != part_num {
                // error!("complete_multipart_upload part_id err part_id != part_num {} != {}", part_id, part_num);
                return Err(Error::new(ErasureError::InvalidPart(part_id)));
            }

            fi.add_object_part(part.number, part.e_tag.clone(), part.size, part.mod_time, part.actual_size);
        }

        let (shuffle_disks, mut parts_metadatas) = Self::shuffle_disks_and_parts_metadata_by_index(&disks, &files_metas, &fi);

        let curr_fi = fi.clone();

        fi.parts = Vec::with_capacity(uploaded_parts.len());

        let mut object_size: usize = 0;
        let mut object_actual_size: usize = 0;

        for (i, p) in uploaded_parts.iter().enumerate() {
            let has_part = curr_fi.parts.iter().find(|v| v.number == p.part_num);
            if has_part.is_none() {
                // error!("complete_multipart_upload has_part.is_none() {:?}", has_part);
                return Err(Error::new(StorageError::InvalidPart(
                    p.part_num,
                    "".to_owned(),
                    p.e_tag.clone().unwrap_or_default(),
                )));
            }

            let ext_part = &curr_fi.parts[i];

            if p.e_tag != ext_part.e_tag {
                return Err(Error::new(StorageError::InvalidPart(
                    p.part_num,
                    ext_part.e_tag.clone().unwrap_or_default(),
                    p.e_tag.clone().unwrap_or_default(),
                )));
            }

            // TODO: crypto

            if (i < uploaded_parts.len() - 1) && !is_min_allowed_part_size(ext_part.size) {
                return Err(Error::new(StorageError::InvalidPart(
                    p.part_num,
                    ext_part.e_tag.clone().unwrap_or_default(),
                    p.e_tag.clone().unwrap_or_default(),
                )));
            }

            object_size += ext_part.size;
            object_actual_size += ext_part.actual_size;

            fi.parts.push(ObjectPartInfo {
                e_tag: ext_part.e_tag.clone(),
                number: p.part_num,
                size: ext_part.size,
                mod_time: ext_part.mod_time,
                actual_size: ext_part.actual_size,
            });
        }

        fi.size = object_size;
        fi.mod_time = opts.mod_time;
        if fi.mod_time.is_none() {
            fi.mod_time = Some(OffsetDateTime::now_utc());
        }

        // etag
        let etag = {
            if let Some(Some(etag)) = opts.user_defined.as_ref().map(|v| v.get("etag")) {
                etag.clone()
            } else {
                get_complete_multipart_md5(&uploaded_parts)
            }
        };

        if let Some(metadata) = fi.metadata.as_mut() {
            metadata.insert("etag".to_owned(), etag);
        } else {
            let mut metadata = HashMap::with_capacity(1);
            metadata.insert("etag".to_owned(), etag);
            fi.metadata = Some(metadata);
        }

        // TODO: object_actual_size
        let _ = object_actual_size;

        for meta in parts_metadatas.iter_mut() {
            if meta.is_valid() {
                meta.size = fi.size;
                meta.mod_time = fi.mod_time;
                meta.parts.clone_from(&fi.parts);
                meta.metadata = fi.metadata.clone();
                meta.versioned = opts.versioned || opts.version_suspended;

                // TODO: Checksum
            }
        }

        let mut parts = Vec::with_capacity(curr_fi.parts.len());
        // TODO: 优化 cleanupMultipartPath
        for p in curr_fi.parts.iter() {
            parts.push(path_join_buf(&[
                &upload_id_path,
                curr_fi.data_dir.unwrap_or(Uuid::nil()).to_string().as_str(),
                format!("part.{}.meta", p.number).as_str(),
            ]));

            if !fi.parts.iter().any(|v| v.number == p.number) {
                parts.push(path_join_buf(&[
                    &upload_id_path,
                    curr_fi.data_dir.unwrap_or(Uuid::nil()).to_string().as_str(),
                    format!("part.{}", p.number).as_str(),
                ]));
            }

            // let _ = self
            //     .remove_part_meta(
            //         bucket,
            //         object,
            //         upload_id,
            //         curr_fi.data_dir.unwrap_or(Uuid::nil()).to_string().as_str(),
            //         p.number,
            //     )
            //     .await;

            // if !fi.parts.iter().any(|v| v.number == p.number) {
            //     let _ = self
            //         .remove_object_part(
            //             bucket,
            //             object,
            //             upload_id,
            //             curr_fi.data_dir.unwrap_or(Uuid::nil()).to_string().as_str(),
            //             p.number,
            //         )
            //         .await;
            // }
        }

        {
            let disks = self.get_disks_internal().await;
            Self::cleanup_multipart_path(&disks, &parts).await;
        }

        let (online_disks, versions, op_old_dir) = Self::rename_data(
            &shuffle_disks,
            RUSTFS_META_MULTIPART_BUCKET,
            &upload_id_path,
            &parts_metadatas,
            bucket,
            object,
            write_quorum,
        )
        .await?;

        for (i, op_disk) in online_disks.iter().enumerate() {
            if let Some(disk) = op_disk {
                if disk.is_online().await {
                    fi = parts_metadatas[i].clone();
                    break;
                }
            }
        }

        fi.is_latest = true;

        // debug!("complete fileinfo {:?}", &fi);

        // TODO: reduce_common_data_dir
        if let Some(old_dir) = op_old_dir {
            self.commit_rename_data_dir(&shuffle_disks, bucket, object, &old_dir.to_string(), write_quorum)
                .await?;
        }
        if let Some(versions) = versions {
            GLOBAL_MRFState
                .add_partial(PartialOperation {
                    bucket: bucket.to_string(),
                    object: object.to_string(),
                    queued: Utc::now(),
                    versions,
                    set_index: self.set_index,
                    pool_index: self.pool_index,
                    ..Default::default()
                })
                .await;
        }

        let _ = self.delete_all(RUSTFS_META_MULTIPART_BUCKET, &upload_id_path).await;

        Ok(fi.to_object_info(bucket, object, opts.versioned || opts.version_suspended))
    }

    #[tracing::instrument(skip(self))]
    async fn get_disks(&self, _pool_idx: usize, _set_idx: usize) -> Result<Vec<Option<DiskStore>>> {
        Ok(self.get_disks_internal().await)
    }

    #[tracing::instrument(skip(self))]
    fn set_drive_counts(&self) -> Vec<usize> {
        unimplemented!()
    }

    #[tracing::instrument(skip(self))]
    async fn delete_bucket(&self, _bucket: &str, _opts: &DeleteBucketOptions) -> Result<()> {
        unimplemented!()
    }

    #[tracing::instrument(skip(self))]
    async fn heal_format(&self, _dry_run: bool) -> Result<(HealResultItem, Option<Error>)> {
        unimplemented!()
    }

    #[tracing::instrument(skip(self))]
    async fn heal_bucket(&self, _bucket: &str, _opts: &HealOpts) -> Result<HealResultItem> {
        unimplemented!()
    }

    #[tracing::instrument(skip(self))]
    async fn heal_object(
        &self,
        bucket: &str,
        object: &str,
        version_id: &str,
        opts: &HealOpts,
    ) -> Result<(HealResultItem, Option<Error>)> {
        if has_suffix(object, SLASH_SEPARATOR) {
            let (result, err) = self.heal_object_dir(bucket, object, opts.dry_run, opts.remove).await?;
            return Ok((result, err));
        }

        let disks = self.disks.read().await;

        let disks = disks.clone();
        let (_, errs) = Self::read_all_fileinfo(&disks, "", bucket, object, version_id, false, false).await?;
        if is_all_not_found(&errs) {
            warn!(
                "heal_object failed, all obj part not found, bucket: {}, obj: {}, version_id: {}",
                bucket, object, version_id
            );
            let err = if !version_id.is_empty() {
                Error::new(DiskError::FileVersionNotFound)
            } else {
                Error::new(DiskError::FileNotFound)
            };
            return Ok((
                self.default_heal_result(FileInfo::default(), &errs, bucket, object, version_id)
                    .await,
                Some(err),
            ));
        }

        // Heal the object.
        let (result, err) = self.heal_object(bucket, object, version_id, opts).await?;
        if let Some(err) = &err {
            match err.downcast_ref::<DiskError>() {
                Some(DiskError::FileCorrupt) if opts.scan_mode != HEAL_DEEP_SCAN => {
                    // Instead of returning an error when a bitrot error is detected
                    // during a normal heal scan, heal again with bitrot flag enabled.
                    let mut opts = *opts;
                    opts.scan_mode = HEAL_DEEP_SCAN;
                    let (result, err) = self.heal_object(bucket, object, version_id, &opts).await?;
                    return Ok((result, err));
                }
                _ => {}
            }
        }
        return Ok((result, err));
    }

    #[tracing::instrument(skip(self))]
    async fn heal_objects(
        &self,
        _bucket: &str,
        _prefix: &str,
        _opts: &HealOpts,
        _hs: Arc<HealSequence>,
        _is_meta: bool,
    ) -> Result<()> {
        unimplemented!()
    }

    #[tracing::instrument(skip(self))]
    async fn get_pool_and_set(&self, _id: &str) -> Result<(Option<usize>, Option<usize>, Option<usize>)> {
        unimplemented!()
    }

    #[tracing::instrument(skip(self))]
    async fn check_abandoned_parts(&self, _bucket: &str, _object: &str, _opts: &HealOpts) -> Result<()> {
        unimplemented!()
    }
}

#[derive(Debug, PartialEq, Eq)]
struct ObjProps {
    mod_time: Option<OffsetDateTime>,
    num_versions: usize,
}

impl Hash for ObjProps {
    fn hash<H: std::hash::Hasher>(&self, state: &mut H) {
        self.mod_time.hash(state);
        self.num_versions.hash(state);
    }
}

#[derive(Default, Clone, Debug)]
pub struct HealEntryResult {
    pub bytes: usize,
    pub success: bool,
    pub skipped: bool,
    pub entry_done: bool,
    pub name: String,
}

fn is_object_dang_ling(
    meta_arr: &[FileInfo],
    errs: &[Option<Error>],
    data_errs_by_part: &HashMap<usize, Vec<usize>>,
) -> Result<FileInfo> {
    let mut valid_meta = FileInfo::default();
    let (not_found_meta_errs, non_actionable_meta_errs) = dang_ling_meta_errs_count(errs);

    let (mut not_found_parts_errs, mut non_actionable_parts_errs) = (0, 0);

    data_errs_by_part.iter().for_each(|(_, v)| {
        let (nf, na) = dang_ling_part_errs_count(v);
        if nf > not_found_parts_errs {
            (not_found_parts_errs, non_actionable_parts_errs) = (nf, na);
        }
    });

    meta_arr.iter().for_each(|fi| {
        if fi.is_valid() {
            valid_meta = fi.clone();
        }
    });

    if !valid_meta.is_valid() {
        let data_blocks = meta_arr.len().div_ceil(2);
        if not_found_parts_errs > data_blocks {
            return Ok(valid_meta);
        }

        return Err(Error::from_string("not ok"));
    }

    if non_actionable_meta_errs > 0 || non_actionable_parts_errs > 0 {
        return Err(Error::from_string("not ok"));
    }

    if valid_meta.deleted {
        let data_blocks = errs.len().div_ceil(2);
        if not_found_meta_errs > data_blocks {
            return Ok(valid_meta);
        }
        return Err(Error::from_string("not ok"));
    }

    if not_found_meta_errs > 0 && not_found_meta_errs > valid_meta.erasure.parity_blocks {
        return Ok(valid_meta);
    }

    if !valid_meta.is_remote() && not_found_parts_errs > 0 && not_found_parts_errs > valid_meta.erasure.parity_blocks {
        return Ok(valid_meta);
    }

    Err(Error::from_string("not ok"))
}

fn dang_ling_meta_errs_count(cerrs: &[Option<Error>]) -> (usize, usize) {
    let (mut not_found_count, mut non_actionable_count) = (0, 0);
    cerrs.iter().for_each(|err| {
        if let Some(err) = err {
            match err.downcast_ref::<DiskError>() {
                Some(DiskError::FileNotFound) | Some(DiskError::FileVersionNotFound) => not_found_count += 1,
                _ => non_actionable_count += 1,
            }
        }
    });

    (not_found_count, non_actionable_count)
}

fn dang_ling_part_errs_count(results: &[usize]) -> (usize, usize) {
    let (mut not_found_count, mut non_actionable_count) = (0, 0);
    results.iter().for_each(|result| {
        if *result == CHECK_PART_SUCCESS {
            // skip
        } else if *result == CHECK_PART_FILE_NOT_FOUND {
            not_found_count += 1;
        } else {
            non_actionable_count += 1;
        }
    });

    (not_found_count, non_actionable_count)
}

fn is_object_dir_dang_ling(errs: &[Option<Error>]) -> bool {
    let mut found = 0;
    let mut not_found = 0;
    let mut found_not_empty = 0;
    let mut other_found = 0;
    errs.iter().for_each(|err| {
        if err.is_none() {
            found += 1;
        } else if let Some(err) = err {
            match err.downcast_ref::<DiskError>() {
                Some(DiskError::FileNotFound) | Some(DiskError::VolumeNotFound) => {
                    not_found += 1;
                }
                Some(DiskError::VolumeNotEmpty) => {
                    found_not_empty += 1;
                }
                _ => {
                    other_found += 1;
                }
            }
        }
    });

    found = found + found_not_empty + other_found;
    found < not_found && found > 0
}

fn join_errs(errs: &[Option<Error>]) -> String {
    let errs = errs
        .iter()
        .map(|err| {
            if let Some(err) = err {
                return err.to_string();
            }
            "<nil>".to_string()
        })
        .collect::<Vec<_>>();

    errs.join(", ")
}

pub fn conv_part_err_to_int(err: &Option<Error>) -> usize {
    if let Some(err) = err {
        match err.downcast_ref::<DiskError>() {
            Some(DiskError::FileNotFound) | Some(DiskError::FileVersionNotFound) => CHECK_PART_FILE_NOT_FOUND,
            Some(DiskError::FileCorrupt) => CHECK_PART_FILE_CORRUPT,
            Some(DiskError::VolumeNotFound) => CHECK_PART_VOLUME_NOT_FOUND,
            Some(DiskError::DiskNotFound) => CHECK_PART_DISK_NOT_FOUND,
            None => CHECK_PART_SUCCESS,
            _ => CHECK_PART_UNKNOWN,
        }
    } else {
        CHECK_PART_SUCCESS
    }
}

pub fn has_part_err(part_errs: &[usize]) -> bool {
    part_errs.iter().any(|err| *err != CHECK_PART_SUCCESS)
}

async fn disks_with_all_parts(
    online_disks: &[Option<DiskStore>],
    parts_metadata: &mut [FileInfo],
    errs: &[Option<Error>],
    lastest_meta: &FileInfo,
    bucket: &str,
    object: &str,
    scan_mode: HealScanMode,
) -> Result<(Vec<Option<DiskStore>>, HashMap<usize, Vec<usize>>, HashMap<usize, Vec<usize>>)> {
    let mut available_disks = vec![None; online_disks.len()];
    let mut data_errs_by_disk: HashMap<usize, Vec<usize>> = HashMap::new();
    for i in 0..online_disks.len() {
        data_errs_by_disk.insert(i, vec![1; lastest_meta.parts.len()]);
    }
    let mut data_errs_by_part: HashMap<usize, Vec<usize>> = HashMap::new();
    for i in 0..lastest_meta.parts.len() {
        data_errs_by_part.insert(i, vec![1; online_disks.len()]);
    }

    let mut inconsistent = 0;
    parts_metadata.iter().enumerate().for_each(|(index, meta)| {
        if meta.is_valid() && !meta.deleted && meta.erasure.distribution.len() != online_disks.len()
            || (!meta.erasure.distribution.is_empty() && meta.erasure.distribution[index] != meta.erasure.index)
        {
            warn!("file info inconsistent, meta: {:?}", meta);
            inconsistent += 1;
        }
    });

    let erasure_distribution_reliable = inconsistent <= parts_metadata.len() / 2;

    let mut meta_errs = Vec::with_capacity(errs.len());
    for _ in 0..errs.len() {
        meta_errs.push(None);
    }

    for (index, disk) in online_disks.iter().enumerate() {
        let disk = if let Some(disk) = disk {
            disk
        } else {
            meta_errs[index] = Some(Error::new(DiskError::DiskNotFound));
            continue;
        };

        if let Some(err) = &errs[index] {
            meta_errs[index] = Some(clone_err(err));
            continue;
        }
        if !disk.is_online().await {
            meta_errs[index] = Some(Error::new(DiskError::DiskNotFound));
            continue;
        }
        let meta = &parts_metadata[index];
        if !meta.mod_time.eq(&lastest_meta.mod_time) || !meta.data_dir.eq(&lastest_meta.data_dir) {
            warn!("mod_time is not Eq, file corrupt, index: {index}");
            meta_errs[index] = Some(Error::new(DiskError::FileCorrupt));
            parts_metadata[index] = FileInfo::default();
            continue;
        }
        if erasure_distribution_reliable {
            if !meta.is_valid() {
                warn!("file info is not valid, file corrupt, index: {index}");
                parts_metadata[index] = FileInfo::default();
                meta_errs[index] = Some(Error::new(DiskError::FileCorrupt));
                continue;
            }

            if !meta.deleted && meta.erasure.distribution.len() != online_disks.len() {
                warn!("file info distribution len not Eq online_disks len, file corrupt, index: {index}");
                parts_metadata[index] = FileInfo::default();
                meta_errs[index] = Some(Error::new(DiskError::FileCorrupt));
                continue;
            }
        }
    }
    // info!("meta_errs: {:?}, errs: {:?}", meta_errs, errs);
    meta_errs.iter().enumerate().for_each(|(index, err)| {
        if err.is_some() {
            let part_err = conv_part_err_to_int(err);
            for p in 0..lastest_meta.parts.len() {
                data_errs_by_part.entry(p).or_insert(vec![0; meta_errs.len()])[index] = part_err;
            }
        }
    });

    // info!("data_errs_by_part: {:?}, data_errs_by_disk: {:?}", data_errs_by_part, data_errs_by_disk);
    for (index, disk) in online_disks.iter().enumerate() {
        if meta_errs[index].is_some() {
            continue;
        }

        let disk = if let Some(disk) = disk {
            disk
        } else {
            meta_errs[index] = Some(Error::new(DiskError::DiskNotFound));
            continue;
        };

        let meta = &mut parts_metadata[index];
        if meta.deleted || meta.is_remote() {
            continue;
        }

        // Always check data, if we got it.
        if (meta.data.is_some() || meta.size == 0) && !meta.parts.is_empty() {
            if let Some(data) = &meta.data {
                let checksum_info = meta.erasure.get_checksum_info(meta.parts[0].number);
                let data_len = data.len();
                let verify_err = (bitrot_verify(
                    Box::new(Cursor::new(data.clone())),
                    data_len,
                    meta.erasure.shard_file_size(meta.size),
                    checksum_info.algorithm,
                    checksum_info.hash,
                    meta.erasure.shard_size(meta.erasure.block_size),
                )
                .await)
                    .err();

                if let Some(vec) = data_errs_by_part.get_mut(&0) {
                    if index < vec.len() {
                        vec[index] = conv_part_err_to_int(&verify_err);
                        info!("bitrot check result: {}", vec[index]);
                    }
                }
            }
            continue;
        }

        let mut verify_resp = CheckPartsResp::default();
        let mut verify_err = None;
        meta.data_dir = lastest_meta.data_dir;
        if scan_mode == HEAL_DEEP_SCAN {
            // disk has a valid xl.meta but may not have all the
            // parts. This is considered an outdated disk, since
            // it needs healing too.
            match disk.verify_file(bucket, object, meta).await {
                Ok(v) => {
                    verify_resp = v;
                }
                Err(err) => {
                    verify_err = Some(err);
                }
            }
        } else {
            match disk.check_parts(bucket, object, meta).await {
                Ok(v) => {
                    verify_resp = v;
                }
                Err(err) => {
                    verify_err = Some(err);
                }
            }
        }

        for p in 0..lastest_meta.parts.len() {
            if let Some(vec) = data_errs_by_part.get_mut(&p) {
                if index < vec.len() {
                    if verify_err.is_some() {
                        info!("verify_err");
                        vec[index] = conv_part_err_to_int(&verify_err);
                    } else {
                        info!("verify_resp, verify_resp.results {}", verify_resp.results[p]);
                        vec[index] = verify_resp.results[p];
                    }
                }
            }
        }
    }
    // info!("data_errs_by_part: {:?}, data_errs_by_disk: {:?}", data_errs_by_part, data_errs_by_disk);
    for (part, disks) in data_errs_by_part.iter() {
        for (idx, disk) in disks.iter().enumerate() {
            if let Some(vec) = data_errs_by_disk.get_mut(&idx) {
                vec[*part] = *disk;
            }
        }
    }
    // info!("data_errs_by_part: {:?}, data_errs_by_disk: {:?}", data_errs_by_part, data_errs_by_disk);
    for (i, disk) in online_disks.iter().enumerate() {
        if meta_errs[i].is_none() && disk.is_some() && !has_part_err(&data_errs_by_disk[&i]) {
            available_disks[i] = Some(disk.clone().unwrap());
        } else {
            parts_metadata[i] = FileInfo::default();
        }
    }

    Ok((available_disks, data_errs_by_disk, data_errs_by_part))
}

pub fn should_heal_object_on_disk(
    err: &Option<Error>,
    parts_errs: &[usize],
    meta: &FileInfo,
    lastest_meta: &FileInfo,
) -> (bool, Option<Error>) {
    match err {
        Some(err) => match err.downcast_ref::<DiskError>() {
            Some(DiskError::FileNotFound) | Some(DiskError::FileVersionNotFound) | Some(DiskError::FileCorrupt) => {
                return (true, Some(clone_err(err)));
            }
            _ => {}
        },
        None => {
            if lastest_meta.volume != meta.volume
                || lastest_meta.name != meta.name
                || lastest_meta.version_id != meta.version_id
                || lastest_meta.deleted != meta.deleted
            {
                info!("lastest_meta not Eq meta, lastest_meta: {:?}, meta: {:?}", lastest_meta, meta);
                return (true, Some(Error::new(DiskError::OutdatedXLMeta)));
            }
            if !meta.deleted && !meta.is_remote() {
                let err_vec = [CHECK_PART_FILE_NOT_FOUND, CHECK_PART_FILE_CORRUPT];
                for part_err in parts_errs.iter() {
                    if err_vec.contains(part_err) {
                        return (true, Some(Error::new(DiskError::PartMissingOrCorrupt)));
                    }
                }
            }
        }
    }
    (false, err.as_ref().map(clone_err))
}

async fn get_disks_info(disks: &[Option<DiskStore>], eps: &[Endpoint]) -> Vec<madmin::Disk> {
    let mut ret = Vec::new();

    for (i, pool) in disks.iter().enumerate() {
        if let Some(disk) = pool {
            match disk.disk_info(&DiskInfoOptions::default()).await {
                Ok(res) => ret.push(madmin::Disk {
                    endpoint: eps[i].to_string(),
                    local: eps[i].is_local,
                    pool_index: eps[i].pool_idx,
                    set_index: eps[i].set_idx,
                    disk_index: eps[i].disk_idx,
                    state: "ok".to_owned(),

                    root_disk: res.root_disk,
                    drive_path: res.mount_path.clone(),
                    healing: res.healing,
                    scanning: res.scanning,

                    uuid: res.id.clone(),
                    major: res.major as u32,
                    minor: res.minor as u32,
                    model: None,
                    total_space: res.total,
                    used_space: res.used,
                    available_space: res.free,
                    utilization: {
                        if res.total > 0 {
                            res.used as f64 / res.total as f64 * 100_f64
                        } else {
                            0_f64
                        }
                    },
                    used_inodes: res.used_inodes,
                    free_inodes: res.free_inodes,
                    ..Default::default()
                }),
                Err(err) => ret.push(madmin::Disk {
                    state: err.to_string(),
                    endpoint: eps[i].to_string(),
                    local: eps[i].is_local,
                    pool_index: eps[i].pool_idx,
                    set_index: eps[i].set_idx,
                    disk_index: eps[i].disk_idx,
                    ..Default::default()
                }),
            }
        } else {
            ret.push(madmin::Disk {
                endpoint: eps[i].to_string(),
                local: eps[i].is_local,
                pool_index: eps[i].pool_idx,
                set_index: eps[i].set_idx,
                disk_index: eps[i].disk_idx,
                state: DiskError::DiskNotFound.to_string(),
                ..Default::default()
            })
        }
    }

    ret
}
async fn get_storage_info(disks: &[Option<DiskStore>], eps: &[Endpoint]) -> madmin::StorageInfo {
    let mut disks = get_disks_info(disks, eps).await;
    disks.sort_by(|a, b| a.total_space.cmp(&b.total_space));

    madmin::StorageInfo {
        disks,
        backend: madmin::BackendInfo {
            backend_type: madmin::BackendByte::Erasure,
            ..Default::default()
        },
    }
}
pub async fn stat_all_dirs(disks: &[Option<DiskStore>], bucket: &str, prefix: &str) -> Vec<Option<Error>> {
    let mut errs = Vec::with_capacity(disks.len());
    let mut futures = Vec::with_capacity(disks.len());
    for disk in disks.iter().flatten() {
        let disk = disk.clone();
        let bucket = bucket.to_string();
        let prefix = prefix.to_string();
        futures.push(tokio::spawn(async move {
            match disk.list_dir("", &bucket, &prefix, 1).await {
                Ok(entries) => {
                    if !entries.is_empty() {
                        return Some(Error::new(DiskError::VolumeNotEmpty));
                    }
                    None
                }
                Err(err) => Some(err),
            }
        }));
    }

    let results = join_all(futures).await;

    for err in results.into_iter().flatten() {
        errs.push(err);
    }
    errs
}

const GLOBAL_MIN_PART_SIZE: ByteSize = ByteSize::mib(5);
fn is_min_allowed_part_size(size: usize) -> bool {
    size as u64 >= GLOBAL_MIN_PART_SIZE.as_u64()
}

fn get_complete_multipart_md5(parts: &[CompletePart]) -> String {
    let mut buf = Vec::new();

    for part in parts.iter() {
        if let Some(etag) = &part.e_tag {
            if let Ok(etag_bytes) = hex_simd::decode_to_vec(etag.as_bytes()) {
                buf.extend(etag_bytes);
            } else {
                buf.extend(etag.bytes());
            }
        }
    }

    let mut hasher = Md5::new();
    let _ = hasher.write(&buf);

    format!("{:x}-{}", hasher.finalize(), parts.len())
}

#[cfg(test)]
mod tests {
    use super::*;
    use crate::disk::error::DiskError;
    use crate::store_api::{CompletePart, ErasureInfo, FileInfo};
    use common::error::Error;
    use std::collections::HashMap;
    use time::OffsetDateTime;

    #[test]
    fn test_check_part_constants() {
        // Test that all CHECK_PART constants have expected values
        assert_eq!(CHECK_PART_UNKNOWN, 0);
        assert_eq!(CHECK_PART_SUCCESS, 1);
        assert_eq!(CHECK_PART_DISK_NOT_FOUND, 2);
        assert_eq!(CHECK_PART_VOLUME_NOT_FOUND, 3);
        assert_eq!(CHECK_PART_FILE_NOT_FOUND, 4);
        assert_eq!(CHECK_PART_FILE_CORRUPT, 5);
    }

    #[test]
    fn test_is_min_allowed_part_size() {
        // Test minimum part size validation
        assert!(!is_min_allowed_part_size(0));
        assert!(!is_min_allowed_part_size(1024)); // 1KB - too small
        assert!(!is_min_allowed_part_size(1024 * 1024)); // 1MB - too small
        assert!(is_min_allowed_part_size(5 * 1024 * 1024)); // 5MB - minimum allowed
        assert!(is_min_allowed_part_size(10 * 1024 * 1024)); // 10MB - allowed
        assert!(is_min_allowed_part_size(100 * 1024 * 1024)); // 100MB - allowed
    }

    #[test]
    fn test_get_complete_multipart_md5() {
        // Test MD5 calculation for multipart upload
        let parts = vec![
            CompletePart {
                part_num: 1,
                e_tag: Some("d41d8cd98f00b204e9800998ecf8427e".to_string()),
            },
            CompletePart {
                part_num: 2,
                e_tag: Some("098f6bcd4621d373cade4e832627b4f6".to_string()),
            },
        ];

        let md5 = get_complete_multipart_md5(&parts);
        assert!(md5.ends_with("-2")); // Should end with part count
        assert!(md5.len() > 10); // Should have reasonable length

        // Test with empty parts
        let empty_parts = vec![];
        let empty_result = get_complete_multipart_md5(&empty_parts);
        assert!(empty_result.ends_with("-0"));

        // Test with single part
        let single_part = vec![CompletePart {
            part_num: 1,
            e_tag: Some("d41d8cd98f00b204e9800998ecf8427e".to_string()),
        }];
        let single_result = get_complete_multipart_md5(&single_part);
        assert!(single_result.ends_with("-1"));
    }

    #[test]
    fn test_get_upload_id_dir() {
        // Test upload ID directory path generation
        let dir = SetDisks::get_upload_id_dir("bucket", "object", "upload-id");
        // The function returns SHA256 hash of bucket/object + upload_id processing
        assert!(dir.len() > 64); // Should be longer than just SHA256 hash
        assert!(dir.contains("/")); // Should contain path separator

        // Test with base64 encoded upload ID
        let result2 = SetDisks::get_upload_id_dir("bucket", "object", "dXBsb2FkLWlk"); // base64 for "upload-id"
        assert!(!result2.is_empty());
        assert!(result2.len() > 10);
    }

    #[test]
    fn test_get_multipart_sha_dir() {
        // Test multipart SHA directory path generation
        let dir = SetDisks::get_multipart_sha_dir("bucket", "object");
        // The function returns SHA256 hash of "bucket/object"
        assert_eq!(dir.len(), 64); // SHA256 hash length
        assert!(!dir.contains("bucket")); // Should be hash, not original text
        assert!(!dir.contains("object")); // Should be hash, not original text

        // Test with empty strings
        let result2 = SetDisks::get_multipart_sha_dir("", "");
        assert!(!result2.is_empty());
        assert_eq!(result2.len(), 64); // SHA256 hex string length

        // Test that different inputs produce different hashes
        let result3 = SetDisks::get_multipart_sha_dir("bucket1", "object1");
        let result4 = SetDisks::get_multipart_sha_dir("bucket2", "object2");
        assert_ne!(result3, result4);
    }

    #[test]
    fn test_common_parity() {
        // Test common parity calculation
        // For parities [2, 2, 2, 3] with n=4, default_parity_count=1:
        // - parity=2: read_quorum = 4-2 = 2, occ=3 >= 2, so valid
        // - parity=3: read_quorum = 4-3 = 1, occ=1 >= 1, so valid
        // - max_occ=3 for parity=2, so returns 2
        let parities = vec![2, 2, 2, 3];
        assert_eq!(SetDisks::common_parity(&parities, 1), 2);

        // For parities [1, 2, 3] with n=3, default_parity_count=2:
        // - parity=1: read_quorum = 3-1 = 2, occ=1 < 2, so invalid
        // - parity=2: read_quorum = 3-2 = 1, occ=1 >= 1, so valid
        // - parity=3: read_quorum = 3-3 = 0, occ=1 >= 0, so valid
        // - max_occ=1, both parity=2 and parity=3 have same occurrence
        // - HashMap iteration order is not guaranteed, so result could be either 2 or 3
        let parities = vec![1, 2, 3];
        let result = SetDisks::common_parity(&parities, 2);
        assert!(result == 2 || result == 3); // Either 2 or 3 is valid

        let empty_parities = vec![];
        assert_eq!(SetDisks::common_parity(&empty_parities, 3), -1); // Empty returns -1

        let invalid_parities = vec![-1, -1, -1];
        assert_eq!(SetDisks::common_parity(&invalid_parities, 2), -1); // all invalid

        let single_parity = vec![4];
        assert_eq!(SetDisks::common_parity(&single_parity, 1), 4);

        // Test with -1 values (ignored)
        let parities_with_invalid = vec![-1, 2, 2, -1];
        assert_eq!(SetDisks::common_parity(&parities_with_invalid, 1), 2);
    }

    #[test]
    fn test_common_time() {
        // Test common time calculation
        let now = OffsetDateTime::now_utc();
        let later = now + Duration::from_secs(60);

        let times = vec![Some(now), Some(now), Some(later)];
        assert_eq!(SetDisks::common_time(&times, 2), Some(now));

        let times2 = vec![Some(now), Some(later), Some(later)];
        assert_eq!(SetDisks::common_time(&times2, 2), Some(later));

        let times_with_none = vec![Some(now), None, Some(now)];
        assert_eq!(SetDisks::common_time(&times_with_none, 2), Some(now));

        let times = vec![None, None, None];
        assert_eq!(SetDisks::common_time(&times, 2), None);

        let empty_times = vec![];
        assert_eq!(SetDisks::common_time(&empty_times, 1), None);
    }

    #[test]
    fn test_common_time_and_occurrence() {
        // Test common time with occurrence count
        let now = OffsetDateTime::now_utc();
        let times = vec![Some(now), Some(now), None];
        let (time, count) = SetDisks::common_time_and_occurrence(&times);
        assert_eq!(time, Some(now));
        assert_eq!(count, 2);

        let times = vec![None, None, None];
        let (time, count) = SetDisks::common_time_and_occurrence(&times);
        assert_eq!(time, None);
        assert_eq!(count, 0); // No valid times, so count is 0
    }

    #[test]
    fn test_common_etag() {
        // Test common etag calculation
        let etags = vec![Some("etag1".to_string()), Some("etag1".to_string()), None];
        assert_eq!(SetDisks::common_etag(&etags, 2), Some("etag1".to_string()));

        let etags = vec![None, None, None];
        assert_eq!(SetDisks::common_etag(&etags, 2), None);
    }

    #[test]
    fn test_common_etags() {
        // Test common etags with occurrence count
        let etags = vec![Some("etag1".to_string()), Some("etag1".to_string()), None];
        let (etag, count) = SetDisks::common_etags(&etags);
        assert_eq!(etag, Some("etag1".to_string()));
        assert_eq!(count, 2);
    }

    #[test]
    fn test_list_object_modtimes() {
        // Test extracting modification times from file info
        let now = OffsetDateTime::now_utc();
        let file_info = FileInfo {
            mod_time: Some(now),
            ..Default::default()
        };
        let parts_metadata = vec![file_info];
        let errs = vec![None];

        let modtimes = SetDisks::list_object_modtimes(&parts_metadata, &errs);
        assert_eq!(modtimes.len(), 1);
        assert_eq!(modtimes[0], Some(now));
    }

    #[test]
    fn test_list_object_etags() {
        // Test extracting etags from file info metadata
        let mut metadata = HashMap::new();
        metadata.insert("etag".to_string(), "test-etag".to_string());

        let file_info = FileInfo {
            metadata: Some(metadata),
            ..Default::default()
        };
        let parts_metadata = vec![file_info];
        let errs = vec![None];

        let etags = SetDisks::list_object_etags(&parts_metadata, &errs);
        assert_eq!(etags.len(), 1);
        assert_eq!(etags[0], Some("test-etag".to_string()));
    }

    #[test]
    fn test_list_object_parities() {
        // Test extracting parity counts from file info
        let file_info1 = FileInfo {
            erasure: ErasureInfo {
                data_blocks: 4,
                parity_blocks: 2,
                index: 1, // Must be > 0 for is_valid() to return true
                distribution: vec![1, 2, 3, 4, 5, 6], // Must match data_blocks + parity_blocks
                ..Default::default()
            },
            size: 100, // Non-zero size
            deleted: false,
            ..Default::default()
        };
        let file_info2 = FileInfo {
            erasure: ErasureInfo {
                data_blocks: 6,
                parity_blocks: 3,
<<<<<<< HEAD
                index: 1,                                      // Must be > 0 for is_valid() to return true
=======
                index: 1, // Must be > 0 for is_valid() to return true
>>>>>>> 7abcfe31
                distribution: vec![1, 2, 3, 4, 5, 6, 7, 8, 9], // Must match data_blocks + parity_blocks
                ..Default::default()
            },
            size: 200, // Non-zero size
            deleted: false,
            ..Default::default()
        };
        let file_info3 = FileInfo {
            erasure: ErasureInfo {
                data_blocks: 2,
                parity_blocks: 1,
                index: 1, // Must be > 0 for is_valid() to return true
                distribution: vec![1, 2, 3], // Must match data_blocks + parity_blocks
                ..Default::default()
            },
            size: 0, // Zero size - function returns half of total shards
            deleted: false,
            ..Default::default()
        };

        let parts_metadata = vec![file_info1, file_info2, file_info3];
        let errs = vec![None, None, None];

        let parities = SetDisks::list_object_parities(&parts_metadata, &errs);
        assert_eq!(parities.len(), 3);
        assert_eq!(parities[0], 2); // parity_blocks from first file
        assert_eq!(parities[1], 3); // parity_blocks from second file
        assert_eq!(parities[2], 1); // half of total shards (3/2 = 1) for zero size file
    }

    #[test]
    fn test_conv_part_err_to_int() {
        // Test error conversion to integer codes
        assert_eq!(conv_part_err_to_int(&None), CHECK_PART_SUCCESS);

        let disk_err = Error::new(DiskError::FileNotFound);
        assert_eq!(conv_part_err_to_int(&Some(disk_err)), CHECK_PART_FILE_NOT_FOUND);

        let other_err = Error::from_string("other error");
        assert_eq!(conv_part_err_to_int(&Some(other_err)), CHECK_PART_SUCCESS);
    }

    #[test]
    fn test_has_part_err() {
        // Test checking for part errors
        let no_errors = vec![CHECK_PART_SUCCESS, CHECK_PART_SUCCESS];
        assert!(!has_part_err(&no_errors));

        let with_errors = vec![CHECK_PART_SUCCESS, CHECK_PART_FILE_NOT_FOUND];
        assert!(has_part_err(&with_errors));

        let unknown_errors = vec![CHECK_PART_UNKNOWN, CHECK_PART_SUCCESS];
        assert!(has_part_err(&unknown_errors));
    }

    #[test]
    fn test_should_heal_object_on_disk() {
        // Test healing decision logic
        let meta = FileInfo::default();
        let latest_meta = FileInfo::default();

        // Test with file not found error
        let err = Some(Error::new(DiskError::FileNotFound));
        let (should_heal, _) = should_heal_object_on_disk(&err, &[], &meta, &latest_meta);
        assert!(should_heal);

        // Test with no error and no part errors
        let (should_heal, _) = should_heal_object_on_disk(&None, &[CHECK_PART_SUCCESS], &meta, &latest_meta);
        assert!(!should_heal);

        // Test with part corruption
        let (should_heal, _) = should_heal_object_on_disk(&None, &[CHECK_PART_FILE_CORRUPT], &meta, &latest_meta);
        assert!(should_heal);
    }

    #[test]
    fn test_dang_ling_meta_errs_count() {
        // Test counting dangling metadata errors
        let errs = vec![None, Some(Error::new(DiskError::FileNotFound)), None];
        let (not_found_count, non_actionable_count) = dang_ling_meta_errs_count(&errs);
        assert_eq!(not_found_count, 1); // One FileNotFound error
        assert_eq!(non_actionable_count, 0); // No other errors
    }

    #[test]
    fn test_dang_ling_part_errs_count() {
        // Test counting dangling part errors
        let results = vec![CHECK_PART_SUCCESS, CHECK_PART_FILE_NOT_FOUND, CHECK_PART_SUCCESS];
        let (not_found_count, non_actionable_count) = dang_ling_part_errs_count(&results);
        assert_eq!(not_found_count, 1); // One FILE_NOT_FOUND error
        assert_eq!(non_actionable_count, 0); // No other errors
    }

    #[test]
    fn test_is_object_dir_dang_ling() {
        // Test object directory dangling detection
        let errs = vec![
            Some(Error::new(DiskError::FileNotFound)),
            Some(Error::new(DiskError::FileNotFound)),
            None,
        ];
        assert!(is_object_dir_dang_ling(&errs));

        let errs2 = vec![None, None, None];
        assert!(!is_object_dir_dang_ling(&errs2));

        let errs3 = vec![
            Some(Error::new(DiskError::FileCorrupt)),
            Some(Error::new(DiskError::FileNotFound)),
        ];
        assert!(!is_object_dir_dang_ling(&errs3)); // Mixed errors, not all not found
    }

    #[test]
    fn test_join_errs() {
        // Test joining error messages
<<<<<<< HEAD
        let errs = vec![None, Some(Error::from_string("error1")), Some(Error::from_string("error2"))];
=======
        let errs = vec![
            None,
            Some(Error::from_string("error1")),
            Some(Error::from_string("error2")),
        ];
>>>>>>> 7abcfe31
        let joined = join_errs(&errs);
        assert!(joined.contains("<nil>"));
        assert!(joined.contains("error1"));
        assert!(joined.contains("error2"));
    }

    #[test]
    fn test_reduce_common_data_dir() {
        // Test reducing common data directory
        use uuid::Uuid;

        let uuid1 = Uuid::new_v4();
        let uuid2 = Uuid::new_v4();

        let data_dirs = vec![Some(uuid1), Some(uuid1), Some(uuid2)];
        let result = SetDisks::reduce_common_data_dir(&data_dirs, 2);
        assert_eq!(result, Some(uuid1)); // uuid1 appears twice, meets quorum

        let data_dirs = vec![Some(uuid1), Some(uuid2), None];
        let result = SetDisks::reduce_common_data_dir(&data_dirs, 2);
        assert_eq!(result, None); // No UUID meets quorum of 2
    }

    #[test]
    fn test_shuffle_parts_metadata() {
        // Test metadata shuffling
        let metadata = vec![
            FileInfo {
                name: "file1".to_string(),
                ..Default::default()
            },
            FileInfo {
                name: "file2".to_string(),
                ..Default::default()
            },
            FileInfo {
                name: "file3".to_string(),
                ..Default::default()
            },
        ];

        // Distribution uses 1-based indexing
        let distribution = vec![3, 1, 2]; // 1-based shuffle order
        let result = SetDisks::shuffle_parts_metadata(&metadata, &distribution);

        assert_eq!(result.len(), 3);
        assert_eq!(result[0].name, "file2"); // distribution[1] = 1, so metadata[1] goes to index 0
        assert_eq!(result[1].name, "file3"); // distribution[2] = 2, so metadata[2] goes to index 1
        assert_eq!(result[2].name, "file1"); // distribution[0] = 3, so metadata[0] goes to index 2

        // Test with empty distribution
        let empty_distribution = vec![];
        let result2 = SetDisks::shuffle_parts_metadata(&metadata, &empty_distribution);
        assert_eq!(result2.len(), 3);
        assert_eq!(result2[0].name, "file1"); // Should return original order
    }

    #[test]
    fn test_shuffle_disks() {
        // Test disk shuffling
        let disks = vec![None, None, None]; // Mock disks
        let distribution = vec![3, 1, 2]; // 1-based indexing

        let result = SetDisks::shuffle_disks(&disks, &distribution);
        assert_eq!(result.len(), 3);
        // All disks are None, so result should be all None
        assert!(result.iter().all(|d| d.is_none()));

        // Test with empty distribution
        let empty_distribution = vec![];
        let result2 = SetDisks::shuffle_disks(&disks, &empty_distribution);
        assert_eq!(result2.len(), 3);
        assert!(result2.iter().all(|d| d.is_none()));
    }
}<|MERGE_RESOLUTION|>--- conflicted
+++ resolved
@@ -1643,7 +1643,7 @@
                             ..Default::default()
                         },
                     )
-                    .await
+                        .await
                 } else {
                     Err(Error::new(DiskError::DiskNotFound))
                 }
@@ -2232,7 +2232,7 @@
                             object,
                             opts.scan_mode,
                         )
-                        .await?;
+                            .await?;
 
                         // info!(
                         //     "disks_with_all_parts: got available_disks: {:?}, data_errs_by_disk: {:?}, data_errs_by_part: {:?}, lastest_meta: {:?}",
@@ -2378,7 +2378,7 @@
 
                         if !lastest_meta.deleted && lastest_meta.erasure.distribution.len() != available_disks.len() {
                             let err_str = format!("unexpected file distribution ({:?}) from available disks ({:?}), looks like backend disks have been manually modified refusing to heal {}/{}({})",
-                                lastest_meta.erasure.distribution, available_disks, bucket, object, version_id);
+                                                  lastest_meta.erasure.distribution, available_disks, bucket, object, version_id);
                             warn!(err_str);
                             let err = Error::from_string(err_str);
                             return Ok((
@@ -2391,7 +2391,7 @@
                         let latest_disks = Self::shuffle_disks(&available_disks, &lastest_meta.erasure.distribution);
                         if !lastest_meta.deleted && lastest_meta.erasure.distribution.len() != outdate_disks.len() {
                             let err_str = format!("unexpected file distribution ({:?}) from outdated disks ({:?}), looks like backend disks have been manually modified refusing to heal {}/{}({})",
-                                lastest_meta.erasure.distribution, outdate_disks, bucket, object, version_id);
+                                                  lastest_meta.erasure.distribution, outdate_disks, bucket, object, version_id);
                             warn!(err_str);
                             let err = Error::from_string(err_str);
                             return Ok((
@@ -2403,7 +2403,7 @@
 
                         if !lastest_meta.deleted && lastest_meta.erasure.distribution.len() != parts_metadata.len() {
                             let err_str = format!("unexpected file distribution ({:?}) from metadata entries ({:?}), looks like backend disks have been manually modified refusing to heal {}/{}({})",
-                                lastest_meta.erasure.distribution, parts_metadata.len(), bucket, object, version_id);
+                                                  lastest_meta.erasure.distribution, parts_metadata.len(), bucket, object, version_id);
                             warn!(err_str);
                             let err = Error::from_string(err_str);
                             return Ok((
@@ -2509,7 +2509,7 @@
                                             DEFAULT_BITROT_ALGO,
                                             erasure.shard_size(erasure.block_size),
                                         )
-                                        .await?;
+                                            .await?;
 
                                         writers.push(Some(writer));
                                     } else {
@@ -2601,7 +2601,7 @@
                                             ..Default::default()
                                         },
                                     )
-                                    .await?;
+                                        .await?;
                                 }
 
                                 for (i, v) in result.before.drives.iter().enumerate() {
@@ -3359,10 +3359,10 @@
                     }
                     if bucket == RUSTFS_META_BUCKET
                         && (Pattern::new("buckets/*/.metacache/*")
-                            .map(|p| p.matches(&entry.name))
-                            .unwrap_or(false)
-                            || Pattern::new("tmp/.trash/*").map(|p| p.matches(&entry.name)).unwrap_or(false)
-                            || Pattern::new("multipart/*").map(|p| p.matches(&entry.name)).unwrap_or(false))
+                        .map(|p| p.matches(&entry.name))
+                        .unwrap_or(false)
+                        || Pattern::new("tmp/.trash/*").map(|p| p.matches(&entry.name)).unwrap_or(false)
+                        || Pattern::new("multipart/*").map(|p| p.matches(&entry.name)).unwrap_or(false))
                     {
                         defer.await;
                         return;
@@ -3550,7 +3550,7 @@
                     ..Default::default()
                 },
             )
-            .await
+                .await
             {
                 ret_err = Some(err);
             }
@@ -3601,7 +3601,7 @@
                             ..Default::default()
                         },
                     )
-                    .await
+                        .await
                 } else {
                     Ok(())
                 }
@@ -3687,7 +3687,7 @@
                 set_index,
                 pool_index,
             )
-            .await
+                .await
             {
                 error!("get_object_with_fileinfo err {:?}", e);
             };
@@ -3814,7 +3814,7 @@
                     DEFAULT_BITROT_ALGO,
                     erasure.shard_size(erasure.block_size),
                 )
-                .await?;
+                    .await?;
 
                 writers.push(Some(writer));
             } else {
@@ -3880,7 +3880,7 @@
             object,
             write_quorum,
         )
-        .await?;
+            .await?;
 
         if let Some(old_dir) = op_old_dir {
             self.commit_rename_data_dir(&shuffle_disks, bucket, object, &old_dir.to_string(), write_quorum)
@@ -3984,9 +3984,9 @@
                 if ErasureError::ErasureReadQuorum.is(&err)
                     && !src_bucket.starts_with(RUSTFS_META_BUCKET)
                     && self
-                        .delete_if_dang_ling(src_bucket, src_object, &metas, &errs, &HashMap::new(), src_opts.clone())
-                        .await
-                        .is_ok()
+                    .delete_if_dang_ling(src_bucket, src_object, &metas, &errs, &HashMap::new(), src_opts.clone())
+                    .await
+                    .is_ok()
                 {
                     if src_opts.version_id.is_some() {
                         err = Error::new(DiskError::FileVersionNotFound)
@@ -4266,7 +4266,7 @@
                     false,
                     false,
                 )
-                .await?
+                    .await?
             } else {
                 Self::read_all_xl(&disks, bucket, object, false, false).await
             }
@@ -4278,9 +4278,9 @@
                 if ErasureError::ErasureReadQuorum.is(&err)
                     && !bucket.starts_with(RUSTFS_META_BUCKET)
                     && self
-                        .delete_if_dang_ling(bucket, object, &metas, &errs, &HashMap::new(), opts.clone())
-                        .await
-                        .is_ok()
+                    .delete_if_dang_ling(bucket, object, &metas, &errs, &HashMap::new(), opts.clone())
+                    .await
+                    .is_ok()
                 {
                     if opts.version_id.is_some() {
                         err = Error::new(DiskError::FileVersionNotFound)
@@ -4446,7 +4446,7 @@
                         DEFAULT_BITROT_ALGO,
                         shared_size,
                     )
-                    .await
+                        .await
                     {
                         Ok(writer) => Ok(Some(writer)),
                         Err(e) => Err(e),
@@ -4502,7 +4502,7 @@
             fi_buff,
             write_quorum,
         )
-        .await?;
+            .await?;
 
         let ret: PartInfo = PartInfo {
             etag: Some(etag.clone()),
@@ -4758,8 +4758,8 @@
             &parts_metadatas,
             write_quorum,
         )
-        .await
-        .map_err(|e| to_object_err(e, vec![bucket, object]))?;
+            .await
+            .map_err(|e| to_object_err(e, vec![bucket, object]))?;
 
         // evalDisks
 
@@ -5007,7 +5007,7 @@
             object,
             write_quorum,
         )
-        .await?;
+            .await?;
 
         for (i, op_disk) in online_disks.iter().enumerate() {
             if let Some(disk) = op_disk {
@@ -5428,7 +5428,7 @@
                     checksum_info.hash,
                     meta.erasure.shard_size(meta.erasure.block_size),
                 )
-                .await)
+                    .await)
                     .err();
 
                 if let Some(vec) = data_errs_by_part.get_mut(&0) {
@@ -5902,11 +5902,7 @@
             erasure: ErasureInfo {
                 data_blocks: 6,
                 parity_blocks: 3,
-<<<<<<< HEAD
-                index: 1,                                      // Must be > 0 for is_valid() to return true
-=======
                 index: 1, // Must be > 0 for is_valid() to return true
->>>>>>> 7abcfe31
                 distribution: vec![1, 2, 3, 4, 5, 6, 7, 8, 9], // Must match data_blocks + parity_blocks
                 ..Default::default()
             },
@@ -6023,15 +6019,11 @@
     #[test]
     fn test_join_errs() {
         // Test joining error messages
-<<<<<<< HEAD
-        let errs = vec![None, Some(Error::from_string("error1")), Some(Error::from_string("error2"))];
-=======
         let errs = vec![
             None,
             Some(Error::from_string("error1")),
             Some(Error::from_string("error2")),
         ];
->>>>>>> 7abcfe31
         let joined = join_errs(&errs);
         assert!(joined.contains("<nil>"));
         assert!(joined.contains("error1"));
