[package]
name = "ecstore"
version = "0.1.0"
edition.workspace = true
license.workspace = true
repository.workspace = true
rust-version.workspace = true

# See more keys and their definitions at https://doc.rust-lang.org/cargo/reference/manifest.html

[dependencies]
<<<<<<< HEAD
url = "2.5.2"
uuid = { version = "1.8.0", features = ["v4", "fast-rng", "serde"] }
reed-solomon-erasure = "6.0.0"
transform-stream = "0.3.0"
=======
>>>>>>> 2681bbd0
bytes.workspace = true
thiserror.workspace = true
futures.workspace = true
async-trait.workspace = true
tracing.workspace = true
serde.workspace = true
anyhow.workspace = true
tokio = { workspace = true, futures = ["fs", "rt", "macros"] }

url = "2.5.2"
uuid = "1.8.0"
reed-solomon-erasure = "6.0.0"
transform-stream = "0.3.0"
lazy_static = "1.5.0"
regex = "1.10.5"
netif = "0.1.6"
<<<<<<< HEAD
async-trait = "0.1.80"
tracing.workspace = true
tracing-error = "0.2.0"
serde_json.workspace = true
path-absolutize = "3.1.1"
time.workspace = true
=======
tracing-error = "0.2.0"

[dev-dependencies]
tokio = { workspace = true, features = ["rt-multi-thread", "macros"] }
>>>>>>> 2681bbd0
<|MERGE_RESOLUTION|>--- conflicted
+++ resolved
@@ -9,13 +9,7 @@
 # See more keys and their definitions at https://doc.rust-lang.org/cargo/reference/manifest.html
 
 [dependencies]
-<<<<<<< HEAD
-url = "2.5.2"
-uuid = { version = "1.8.0", features = ["v4", "fast-rng", "serde"] }
-reed-solomon-erasure = "6.0.0"
-transform-stream = "0.3.0"
-=======
->>>>>>> 2681bbd0
+tokio.workspace = true
 bytes.workspace = true
 thiserror.workspace = true
 futures.workspace = true
@@ -23,25 +17,17 @@
 tracing.workspace = true
 serde.workspace = true
 anyhow.workspace = true
-tokio = { workspace = true, futures = ["fs", "rt", "macros"] }
-
 url = "2.5.2"
-uuid = "1.8.0"
+uuid = { version = "1.8.0", features = ["v4", "fast-rng", "serde"] }
 reed-solomon-erasure = "6.0.0"
 transform-stream = "0.3.0"
 lazy_static = "1.5.0"
 regex = "1.10.5"
 netif = "0.1.6"
-<<<<<<< HEAD
-async-trait = "0.1.80"
-tracing.workspace = true
 tracing-error = "0.2.0"
 serde_json.workspace = true
 path-absolutize = "3.1.1"
 time.workspace = true
-=======
-tracing-error = "0.2.0"
 
 [dev-dependencies]
-tokio = { workspace = true, features = ["rt-multi-thread", "macros"] }
->>>>>>> 2681bbd0
+tokio = { workspace = true, features = ["rt-multi-thread", "macros"] }