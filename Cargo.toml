[workspace]
members = [
    "madmin", # Management dashboard and admin API interface
    "rustfs", # Core file system implementation
    "ecstore", # Erasure coding storage implementation
    "e2e_test", # End-to-end test suite
    "common/common", # Shared utilities and data structures
    "common/lock", # Distributed locking implementation
    "common/protos", # Protocol buffer definitions
    "common/workers", # Worker thread pools and task scheduling
    "iam", # Identity and Access Management
    "crypto", # Cryptography and security features
    "cli/rustfs-gui", # Graphical user interface client
    "packages/obs", # Observability utilities
]
resolver = "2"

[workspace.package]
edition = "2021"
license = "Apache-2.0"
repository = "https://github.com/rustfs/rustfs"
rust-version = "1.75"
version = "0.0.1"

[workspace.lints.rust]
unsafe_code = "deny"

[workspace.lints.clippy]
all = "warn"

[workspace.dependencies]
madmin = { path = "./madmin" }
async-trait = "0.1.87"
backon = "1.3.0"
bytes = "1.9.0"
bytesize = "1.3.0"
chrono = { version = "0.4.40", features = ["serde"] }
clap = { version = "4.5.31", features = ["derive", "env"] }
config = "0.15.9"
dioxus = { version = "0.6.3", features = ["router"] }
dirs = "6.0.0"
ecstore = { path = "./ecstore" }
flatbuffers = "24.12.23"
futures = "0.3.31"
futures-util = "0.3.31"
common = { path = "./common/common" }
hex = "0.4.3"
hyper = "1.6.0"
hyper-util = { version = "0.1.10", features = [
    "tokio",
    "server-auto",
    "server-graceful",
] }
http = "1.2.0"
http-body = "1.0.1"
humantime = "2.1.0"
keyring = { version = "3.6.1", features = ["apple-native", "windows-native", "sync-secret-service"] }
lock = { path = "./common/lock" }
lazy_static = "1.5.0"
local-ip-address = "0.6.3"
mime = "0.3.17"
netif = "0.1.6"
opentelemetry = { version = "0.28" }
opentelemetry-appender-tracing = { version = "0.28.1", features = ["experimental_use_tracing_span_context", "experimental_metadata_attributes"] }
opentelemetry_sdk = { version = "0.28" }
opentelemetry-stdout = { version = "0.28.0" }
opentelemetry-otlp = { version = "0.28" }
opentelemetry-semantic-conventions = { version = "0.28.0", features = ["semconv_experimental"] }
pin-project-lite = "0.2"
# pin-utils = "0.1.0"
prost = "0.13.4"
prost-build = "0.13.4"
prost-types = "0.13.4"
protobuf = "3.7"
protos = { path = "./common/protos" }
rand = "0.8.5"
<<<<<<< HEAD
reqwest = { version = "0.12.12", default-features = false, features = ["json", "rustls-tls", "charset", "http2", "macos-system-configuration", "stream"] }
rdkafka = { version = "0.37", features = ["tokio"] }
=======
reqwest = { version = "0.12.12", default-features = false, features = ["rustls-tls", "charset", "http2", "macos-system-configuration", "stream","blocking"] }
>>>>>>> ff4769ca
rfd = { version = "0.15.2", default-features = false, features = ["xdg-portal", "tokio"] }
rmp = "0.8.14"
rmp-serde = "1.3.0"
rustfs-obs = { path = "packages/obs", version = "0.0.1" }
rust-embed = "8.6.0"
s3s = { git = "https://github.com/Nugine/s3s.git", rev = "ab139f72fe768fb9d8cecfe36269451da1ca9779", default-features = true, features = [
    "tower",
] }
s3s-policy = { git = "https://github.com/Nugine/s3s.git", rev = "ab139f72fe768fb9d8cecfe36269451da1ca9779" }
shadow-rs = { version = "0.38.0", default-features = false }
serde = { version = "1.0.217", features = ["derive"] }
serde_json = "1.0.138"
sha2 = "0.10.8"
tempfile = "3.16.0"
thiserror = "2.0.12"
time = { version = "0.3.37", features = [
    "std",
    "parsing",
    "formatting",
    "macros",
    "serde",
] }
tokio = { version = "1.44.0", features = ["fs", "rt-multi-thread"] }
tonic = { version = "0.12.3", features = ["gzip"] }
tonic-build = "0.12.3"
tonic-reflection = "0.12"
tokio-stream = "0.1.17"
tower = { version = "0.5.2", features = ["timeout"] }
tracing = "0.1.41"
tracing-core = "0.1.33"
tracing-error = "0.2.1"
tracing-subscriber = { version = "0.3.19", features = ["env-filter", "time"] }
tracing-appender = "0.2.3"
tracing-opentelemetry = "0.29"
transform-stream = "0.3.1"
url = "2.5.4"
uuid = { version = "1.15.1", features = [
    "v4",
    "fast-rng",
    "macro-diagnostics",
] }
log = "0.4.25"
axum = "0.7.9"
md-5 = "0.10.6"
workers = { path = "./common/workers" }
test-case = "3.3.1"
zip = "2.2.3"

[profile.wasm-dev]
inherits = "dev"
opt-level = 1

[profile.server-dev]
inherits = "dev"

[profile.android-dev]
inherits = "dev"

[profile.release]
opt-level = 3  # Optimization Level (0-3)
lto = true     # Optimize when linking
codegen-units = 1  # Reduce code generation units to improve optimization<|MERGE_RESOLUTION|>--- conflicted
+++ resolved
@@ -74,12 +74,8 @@
 protobuf = "3.7"
 protos = { path = "./common/protos" }
 rand = "0.8.5"
-<<<<<<< HEAD
-reqwest = { version = "0.12.12", default-features = false, features = ["json", "rustls-tls", "charset", "http2", "macos-system-configuration", "stream"] }
 rdkafka = { version = "0.37", features = ["tokio"] }
-=======
-reqwest = { version = "0.12.12", default-features = false, features = ["rustls-tls", "charset", "http2", "macos-system-configuration", "stream","blocking"] }
->>>>>>> ff4769ca
+reqwest = { version = "0.12.12", default-features = false, features = ["rustls-tls", "charset", "http2", "macos-system-configuration", "stream", "json", "blocking"] }
 rfd = { version = "0.15.2", default-features = false, features = ["xdg-portal", "tokio"] }
 rmp = "0.8.14"
 rmp-serde = "1.3.0"
@@ -126,7 +122,6 @@
 md-5 = "0.10.6"
 workers = { path = "./common/workers" }
 test-case = "3.3.1"
-zip = "2.2.3"
 
 [profile.wasm-dev]
 inherits = "dev"
