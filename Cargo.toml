[workspace]
members = [
    "appauth", # Application authentication and authorization
    "cli/rustfs-gui", # Graphical user interface client
    "common/common", # Shared utilities and data structures
    "crates/filemeta", # File metadata management
    "common/lock", # Distributed locking implementation
    "common/protos", # Protocol buffer definitions
    "common/workers", # Worker thread pools and task scheduling
    "crates/config", # Configuration management
    "crates/notify", # Notification system for events
    "crates/obs", # Observability utilities
    "crates/rio", # Rust I/O utilities and abstractions
    "crates/utils", # Utility functions and helpers
    "crates/zip", # ZIP file handling and compression
    "crypto", # Cryptography and security features
    "ecstore", # Erasure coding storage implementation
    "e2e_test", # End-to-end test suite
    "iam", # Identity and Access Management
    "madmin", # Management dashboard and admin API interface
    "rustfs", # Core file system implementation
    "s3select/api", # S3 Select API interface
    "s3select/query", # S3 Select query engine
<<<<<<< HEAD
    "crates/zip",
    "crates/filemeta",
    "crates/rio",
    "reader",
=======


>>>>>>> dc933987
]
resolver = "2"

[workspace.package]
edition = "2024"
license = "Apache-2.0"
repository = "https://github.com/rustfs/rustfs"
rust-version = "1.85"
version = "0.0.1"

[workspace.lints.rust]
unsafe_code = "deny"

[workspace.lints.clippy]
all = "warn"

[workspace.dependencies]
api = { path = "./s3select/api", version = "0.0.1" }
appauth = { path = "./appauth", version = "0.0.1" }
common = { path = "./common/common", version = "0.0.1" }
crypto = { path = "./crypto", version = "0.0.1" }
ecstore = { path = "./ecstore", version = "0.0.1" }
iam = { path = "./iam", version = "0.0.1" }
lock = { path = "./common/lock", version = "0.0.1" }
madmin = { path = "./madmin", version = "0.0.1" }
policy = { path = "./policy", version = "0.0.1" }
protos = { path = "./common/protos", version = "0.0.1" }
query = { path = "./s3select/query", version = "0.0.1" }
rustfs = { path = "./rustfs", version = "0.0.1" }
rustfs-zip = { path = "./crates/zip", version = "0.0.1" }
rustfs-config = { path = "./crates/config", version = "0.0.1" }
rustfs-obs = { path = "crates/obs", version = "0.0.1" }
rustfs-notify = { path = "crates/notify", version = "0.0.1" }
rustfs-utils = { path = "crates/utils", version = "0.0.1" }
rustfs-rio = { path = "crates/rio", version = "0.0.1" }
rustfs-filemeta = { path = "crates/filemeta", version = "0.0.1" }
workers = { path = "./common/workers", version = "0.0.1" }
reader = { path = "./reader", version = "0.0.1" }
aes-gcm = { version = "0.10.3", features = ["std"] }
arc-swap = "1.7.1"
argon2 = { version = "0.5.3", features = ["std"] }
atoi = "2.0.0"
async-recursion = "1.1.1"
async-trait = "0.1.88"
atomic_enum = "0.3.0"
aws-sdk-s3 = "1.29.0"
axum = "0.8.4"
axum-extra = "0.10.1"
axum-server = { version = "0.7.2", features = ["tls-rustls"] }
backon = "1.5.1"
base64-simd = "0.8.0"
base64 = "0.22.1"
blake2 = "0.10.6"
bytes = { version = "1.10.1", features = ["serde"] }
bytesize = "2.0.1"
byteorder = "1.5.0"
cfg-if = "1.0.0"
chacha20poly1305 = { version = "0.10.1" }
chrono = { version = "0.4.41", features = ["serde"] }
clap = { version = "4.5.40", features = ["derive", "env"] }
const-str = { version = "0.6.2", features = ["std", "proc"] }
crc32fast = "1.4.2"
dashmap = "6.1.0"
datafusion = "46.0.1"
derive_builder = "0.20.2"
dioxus = { version = "0.6.3", features = ["router"] }
dirs = "6.0.0"
flatbuffers = "25.2.10"
flexi_logger = { version = "0.30.2", features = ["trc", "dont_minimize_extra_stacks"] }
form_urlencoded = "1.2.1"
futures = "0.3.31"
futures-core = "0.3.31"
futures-util = "0.3.31"
glob = "0.3.2"
hex = "0.4.3"
hex-simd = "0.8.0"
highway = { version = "1.3.0" }
hmac = "0.12.1"
hyper = "1.6.0"
hyper-util = { version = "0.1.14", features = [
    "tokio",
    "server-auto",
    "server-graceful",
] }
hyper-rustls = "0.27.5"
http = "1.3.1"
http-body = "1.0.1"
humantime = "2.2.0"
include_dir = "0.7.4"
ipnetwork = { version = "0.21.1", features = ["serde"] }
itertools = "0.14.0"
jsonwebtoken = "9.3.1"
keyring = { version = "3.6.2", features = [
    "apple-native",
    "windows-native",
    "sync-secret-service",
] }
lazy_static = "1.5.0"
libsystemd = { version = "0.7.2" }
local-ip-address = "0.6.5"
matchit = "0.8.4"
md-5 = "0.10.6"
mime = "0.3.17"
mime_guess = "2.0.5"
netif = "0.1.6"
nix = { version = "0.30.1", features = ["fs"] }
nu-ansi-term = "0.50.1"
num_cpus = { version = "1.17.0" }
nvml-wrapper = "0.11.0"
object_store = "0.11.2"
once_cell = "1.21.3"
opentelemetry = { version = "0.30.0" }
opentelemetry-appender-tracing = { version = "0.30.1", features = [
    "experimental_use_tracing_span_context",
    "experimental_metadata_attributes",
    "spec_unstable_logs_enabled"
] }
opentelemetry_sdk = { version = "0.30.0" }
opentelemetry-stdout = { version = "0.30.0" }
opentelemetry-otlp = { version = "0.30.0", default-features = false, features = [
    "grpc-tonic", "gzip-tonic", "trace", "metrics", "logs", "internal-logs"
] }
opentelemetry-semantic-conventions = { version = "0.30.0", features = [
    "semconv_experimental",
] }
parking_lot = "0.12.4"
path-absolutize = "3.1.1"
path-clean = "1.0.1"
blake3 = { version = "1.8.2" }
pbkdf2 = "0.12.2"
percent-encoding = "2.3.1"
pin-project-lite = "0.2.16"
# pin-utils = "0.1.0"
prost = "0.13.5"
prost-build = "0.13.5"
protobuf = "3.7"
quick-xml = "0.37.5"
rand = "0.9.1"
brotli = "8.0.1"
flate2 = "1.1.1"
zstd = "0.13.3"
lz4 = "1.28.1"
rdkafka = { version = "0.37.0", features = ["tokio"] }

reed-solomon-simd = { version = "3.0.0" }
regex = { version = "1.11.1" }
reqwest = { version = "0.12.20", default-features = false, features = [
    "rustls-tls",
    "charset",
    "http2",
    "system-proxy",
    "stream",
    "json",
    "blocking",
] }
rfd = { version = "0.15.3", default-features = false, features = [
    "xdg-portal",
    "tokio",
] }
rmp = "0.8.14"
rmp-serde = "1.3.0"
rsa = "0.9.8"
rumqttc = { version = "0.24" }
rust-embed = { version = "8.7.2" }
rust-i18n = { version = "3.1.4" }
rustfs-rsc = "2025.506.1"
rustls = { version = "0.23.27" }
rustls-pki-types = "1.12.0"
rustls-pemfile = "2.2.0"
s3s = { git = "https://github.com/Nugine/s3s.git", rev = "4733cdfb27b2713e832967232cbff413bb768c10" }
s3s-policy = { git = "https://github.com/Nugine/s3s.git", rev = "4733cdfb27b2713e832967232cbff413bb768c10" }
scopeguard = "1.2.0"
shadow-rs = { version = "1.1.1", default-features = false }
serde = { version = "1.0.219", features = ["derive"] }
serde_json = "1.0.140"
serde-xml-rs = "0.8.1"
serde_urlencoded = "0.7.1"
<<<<<<< HEAD
serde_with = "3.12.0"
sha1 = "0.10.6"
=======
>>>>>>> dc933987
sha2 = "0.10.9"
hmac = "0.12.1"
std-next = "0.1.8"
siphasher = "1.0.1"
smallvec = { version = "1.15.1", features = ["serde"] }
snafu = "0.8.6"
snap = "1.1.1"
socket2 = "0.5.10"
strum = { version = "0.27.1", features = ["derive"] }
sysinfo = "0.35.2"
tempfile = "3.20.0"
test-case = "3.3.1"
thiserror = "2.0.12"
time = { version = "0.3.41", features = [
    "std",
    "parsing",
    "formatting",
    "macros",
    "serde",
] }

tokio = { version = "1.45.1", features = ["fs", "rt-multi-thread"] }
tokio-rustls = { version = "0.26.2", default-features = false }
tokio-stream = { version = "0.1.17" }
tokio-tar = "0.3.1"
tokio-util = { version = "0.7.15", features = ["io", "compat"] }
<<<<<<< HEAD
async-channel = "2.3.1"
=======
tonic = { version = "0.13.1", features = ["gzip"] }
tonic-build = { version = "0.13.1" }
>>>>>>> dc933987
tower = { version = "0.5.2", features = ["timeout"] }
tower-http = { version = "0.6.6", features = ["cors"] }
tracing = "0.1.41"
tracing-core = "0.1.34"
tracing-error = "0.2.1"
tracing-subscriber = { version = "0.3.19", features = ["env-filter", "time"] }
tracing-appender = "0.2.3"
tracing-opentelemetry = "0.31.0"
transform-stream = "0.3.1"
url = "2.5.4"
urlencoding = "2.1.3"
uuid = { version = "1.17.0", features = [
    "v4",
    "fast-rng",
    "macro-diagnostics",
] }
wildmatch = { version = "2.4.0", features = ["serde"] }
winapi = { version = "0.3.9" }
xxhash-rust = { version = "0.8.15", features = ["xxh64", "xxh3"] }

[profile.wasm-dev]
inherits = "dev"
opt-level = 1

[profile.server-dev]
inherits = "dev"

[profile.android-dev]
inherits = "dev"

[profile.release]
opt-level = 3
#lto = "thin"
#codegen-units = 1
#panic = "abort"   # Optional, remove the panic expansion code
#strip = true      # strip symbol information to reduce binary size

[profile.production]
inherits = "release"
lto = "fat"
codegen-units = 1

[profile.profiling]
inherits = "release"
debug = true<|MERGE_RESOLUTION|>--- conflicted
+++ resolved
@@ -21,15 +21,8 @@
     "rustfs", # Core file system implementation
     "s3select/api", # S3 Select API interface
     "s3select/query", # S3 Select query engine
-<<<<<<< HEAD
-    "crates/zip",
-    "crates/filemeta",
-    "crates/rio",
     "reader",
-=======
-
-
->>>>>>> dc933987
+
 ]
 resolver = "2"
 
@@ -98,7 +91,7 @@
 dioxus = { version = "0.6.3", features = ["router"] }
 dirs = "6.0.0"
 flatbuffers = "25.2.10"
-flexi_logger = { version = "0.30.2", features = ["trc", "dont_minimize_extra_stacks"] }
+flexi_logger = { version = "0.30.2", features = ["trc","dont_minimize_extra_stacks"] }  
 form_urlencoded = "1.2.1"
 futures = "0.3.31"
 futures-core = "0.3.31"
@@ -207,11 +200,7 @@
 serde_json = "1.0.140"
 serde-xml-rs = "0.8.1"
 serde_urlencoded = "0.7.1"
-<<<<<<< HEAD
-serde_with = "3.12.0"
 sha1 = "0.10.6"
-=======
->>>>>>> dc933987
 sha2 = "0.10.9"
 hmac = "0.12.1"
 std-next = "0.1.8"
@@ -238,12 +227,9 @@
 tokio-stream = { version = "0.1.17" }
 tokio-tar = "0.3.1"
 tokio-util = { version = "0.7.15", features = ["io", "compat"] }
-<<<<<<< HEAD
-async-channel = "2.3.1"
-=======
 tonic = { version = "0.13.1", features = ["gzip"] }
 tonic-build = { version = "0.13.1" }
->>>>>>> dc933987
+async-channel = "2.3.1"
 tower = { version = "0.5.2", features = ["timeout"] }
 tower-http = { version = "0.6.6", features = ["cors"] }
 tracing = "0.1.41"
